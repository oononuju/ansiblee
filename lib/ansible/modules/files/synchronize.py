--- conflicted
+++ resolved
@@ -332,22 +332,6 @@
         argument_spec=dict(
             src=dict(required=True),
             dest=dict(required=True),
-<<<<<<< HEAD
-            dest_port=dict(default=None, type='int'),
-            delete=dict(default='no', type='bool'),
-            private_key=dict(type='path', default=None),
-            rsync_path=dict(default=None),
-            _local_rsync_path=dict(default='rsync', type='path'),
-            _substitute_controller=dict(default='no', type='bool'),
-            archive=dict(default='yes', type='bool'),
-            checksum=dict(default='no', type='bool'),
-            compress=dict(default='yes', type='bool'),
-            existing_only=dict(default='no', type='bool'),
-            dirs=dict(default='no', type='bool'),
-            recursive=dict(type='bool'),
-            links=dict(type='bool'),
-            copy_links=dict(default='no', type='bool'),
-=======
             dest_port=dict(type='int'),
             delete=dict(type='bool', default=False),
             private_key=dict(type='path'),
@@ -362,22 +346,10 @@
             recursive=dict(type='bool'),
             links=dict(type='bool'),
             copy_links=dict(type='bool', default=False),
->>>>>>> 91ce5c70
             perms=dict(type='bool'),
             times=dict(type='bool'),
             owner=dict(type='bool'),
             group=dict(type='bool'),
-<<<<<<< HEAD
-            set_remote_user=dict(default='yes', type='bool'),
-            rsync_timeout=dict(type='int', default=0),
-            rsync_opts=dict(type='list'),
-            ssh_args=dict(type='str'),
-            partial=dict(default='no', type='bool'),
-            verify_host=dict(default='no', type='bool'),
-            mode=dict(default='push', choices=['push', 'pull']),
-        ),
-        supports_check_mode=True
-=======
             set_remote_user=dict(type='bool', default=True),
             rsync_timeout=dict(type='int', default=0),
             rsync_opts=dict(type='list'),
@@ -387,7 +359,6 @@
             mode=dict(type='str', default='push', choices=['pull', 'push']),
         ),
         supports_check_mode=True,
->>>>>>> 91ce5c70
     )
 
     if module.params['_substitute_controller']:
