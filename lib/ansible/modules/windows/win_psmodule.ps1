--- conflicted
+++ resolved
@@ -69,28 +69,24 @@
             }
             else {
                 try {
-<<<<<<< HEAD
-=======
-                    $install_params = @{
-                        Name = $Name
-                        MinimumVersion = $PrereqModules[$Name]
-                        Force = $true
-                        WhatIf = $CheckMode
-                    }
-                    if ((Get-Command -Name Install-Module).Parameters.ContainsKey('SkipPublisherCheck')) {
-                        $install_params.SkipPublisherCheck = $true
-                    }
-
-                    Install-Module @install_params > $null
-
->>>>>>> 2e81b813
                     if ( $Name -eq 'PowerShellGet' ) {
+                    
+                        $install_params = @{
+                            Name = $Name
+                            MinimumVersion = $PrereqModules[$Name]
+                            Force = $true
+                            WhatIf = $CheckMode
+                        }
+                        
+                        if ((Get-Command -Name Install-Module).Parameters.ContainsKey('SkipPublisherCheck')) {
+                            $install_params.SkipPublisherCheck = $true
+                        }
                         
                         if ($null -ne (Get-InstalledModule | Where-Object {$_.Name -eq $Name})) {
-                            Update-Module -Name $Name -Force
+                            Update-Module @install_params
                         } 
                         else {
-                            Install-Module -Name $Name -Force
+                            Install-Module @install_params
                         }
                     }
                     $result.changed = $true
