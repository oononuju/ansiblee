--- conflicted
+++ resolved
@@ -32,20 +32,12 @@
 options:
     distribution_id:
         description:
-<<<<<<< HEAD
-            - The id of the CloudFront distribution. Used with distribution, distribution_config, invalidation, streaming_distribution, streaming_distribution_config, list_invalidations.
-        required: false
-    invalidation_id:
-        description:
-            - The id of the invalidation to get information about. Used with invalidation.
-=======
           - The id of the CloudFront distribution. Used with I(distribution), I(distribution_config),
             I(invalidation), I(streaming_distribution), I(streaming_distribution_config), I(list_invalidations).
         required: false
     invalidation_id:
         description:
           - The id of the invalidation to get information about. Used with I(invalidation).
->>>>>>> d59491c1
         required: false
     origin_access_identity_id:
         description:
@@ -53,20 +45,12 @@
         required: false
     web_acl_id:
         description:
-<<<<<<< HEAD
-            - Used with list_distributions_by_web_acl_id.
-        required: false
-    domain_name_alias:
-        description:
-            - Can be used instead of distribution_id - uses the aliased CNAME for the cloudfront distribution to get the distribution id where required.
-=======
           - Used with I(list_distributions_by_web_acl_id).
         required: false
     domain_name_alias:
         description:
           - Can be used instead of I(distribution_id) - uses the aliased CNAME for the cloudfront
             distribution to get the distribution id where required.
->>>>>>> d59491c1
         required: false
     all_lists:
         description:
@@ -425,8 +409,6 @@
                                   exception=traceback.format_exc(),
                                   **camel_dict_to_snake_dict(e.response))
 
-<<<<<<< HEAD
-=======
     def summary_get_distribution_list(self, streaming=False):
         try:
             list_name = 'streaming_distributions' if streaming else 'distributions'
@@ -456,7 +438,6 @@
             self.module.fail_json(msg="Error generating summary of distributions - " + str(e),
                                   exception=traceback.format_exc())
 
->>>>>>> d59491c1
     def get_etag_from_distribution_id(self, distribution_id, streaming):
         distribution = {}
         if not streaming:
@@ -506,13 +487,9 @@
             return aliases
         except botocore.exceptions.ClientError as e:
             self.module.fail_json(msg="Error getting list of aliases from distribution_id - " + str(e),
-<<<<<<< HEAD
-                                  exception=traceback.format_exc())
-=======
-                                  exception=traceback.format_exc(),
-                                  **camel_dict_to_snake_dict(e.response))
-
->>>>>>> d59491c1
+                                  exception=traceback.format_exc(),
+                                  **camel_dict_to_snake_dict(e.response))
+
     def paginated_response(self, func, result_key=""):
         '''
         Returns expanded response for paginated operations.
