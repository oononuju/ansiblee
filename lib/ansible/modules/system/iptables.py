#!/usr/bin/python
# -*- coding: utf-8 -*-
#
# Copyright: (c) 2015, Linus Unnebäck <linus@folkdatorn.se>
# Copyright: (c) 2017, Sébastien DA ROCHA <sebastien@da-rocha.net>
# GNU General Public License v3.0+ (see COPYING or https://www.gnu.org/licenses/gpl-3.0.txt)

from __future__ import absolute_import, division, print_function
__metaclass__ = type

ANSIBLE_METADATA = {'metadata_version': '1.1',
                    'status': ['preview'],
                    'supported_by': 'core'}

DOCUMENTATION = '''
---
module: iptables
short_description: Modify the systems iptables
version_added: "2.0"
author:
- Linus Unnebäck (@LinusU) <linus@folkdatorn.se>
- Sébastien DA ROCHA (@sebastiendarocha)
description:
  - Iptables is used to set up, maintain, and inspect the tables of IP packet
    filter rules in the Linux kernel.
  - This module does not handle the saving and/or loading of rules, but rather
    only manipulates the current rules that are present in memory. This is the
    same as the behaviour of the C(iptables) and C(ip6tables) command which
    this module uses internally.
notes:
  - This module just deals with individual rules. If you need advanced
    chaining of rules the recommended way is to template the iptables restore
    file.
options:
  table:
    description:
      - This option specifies the packet matching table which the command
        should operate on. If the kernel is configured with automatic module
        loading, an attempt will be made to load the appropriate module for
        that table if it is not already there.
    choices: [ filter, nat, mangle, raw, security ]
    default: filter
  state:
    description:
      - Whether the rule should be absent or present.
    choices: [ absent, present ]
    default: present
  action:
    description:
      - Whether the rule should be appended at the bottom or inserted at the top.
      - If the rule already exists the chain won't be modified.
    choices: [ append, insert ]
    default: append
    version_added: "2.2"
  rule_num:
    description:
      - Insert the rule as the given rule number. This works only with
        action = 'insert'.
    version_added: "2.5"
  ip_version:
    description:
      - Which version of the IP protocol this rule should apply to.
    choices: [ ipv4, ipv6 ]
    default: ipv4
  chain:
    description:
      - Chain to operate on.
      - "This option can either be the name of a user defined chain or any of
        the builtin chains: 'INPUT', 'FORWARD', 'OUTPUT', 'PREROUTING',
        'POSTROUTING', 'SECMARK', 'CONNSECMARK'."
  protocol:
    description:
      - The protocol of the rule or of the packet to check.
      - The specified protocol can be one of tcp, udp, udplite, icmp, esp,
        ah, sctp or the special keyword "all", or it can be a numeric value,
        representing one of these protocols or a different one. A protocol
        name from /etc/protocols is also allowed. A "!" argument before the
        protocol inverts the test.  The number zero is equivalent to all.
        "all" will match with all protocols and is taken as default when this
        option is omitted.
  source:
    description:
      - Source specification.
      - Address can be either a network name, a hostname, a network IP address
        (with /mask), or a plain IP address.
      - Hostnames will be resolved once only, before the rule is submitted to
        the kernel. Please note that specifying any name to be resolved with
        a remote query such as DNS is a really bad idea.
      - The mask can be either a network mask or a plain number, specifying
        the number of 1's at the left side of the network mask. Thus, a mask
        of 24 is equivalent to 255.255.255.0. A "!" argument before the
        address specification inverts the sense of the address.
  destination:
    description:
      - Destination specification.
      - Address can be either a network name, a hostname, a network IP address
        (with /mask), or a plain IP address.
      - Hostnames will be resolved once only, before the rule is submitted to
        the kernel. Please note that specifying any name to be resolved with
        a remote query such as DNS is a really bad idea.
      - The mask can be either a network mask or a plain number, specifying
        the number of 1's at the left side of the network mask. Thus, a mask
        of 24 is equivalent to 255.255.255.0. A "!" argument before the
        address specification inverts the sense of the address.
  tcp_flags:
    description:
      - TCP flags specification.
      - C(tcp_flags) expects a dict with the two keys C(flags) and C(flags_set).
    default: {}
    version_added: "2.4"
<<<<<<< HEAD
  physdev:
    description:
      - Matches on the bridge port input and output devices enslaved to a bridge
        device.
      - "C(physdev) expects a dict with a key C(filter), which specifies the
        filter option for the bridge interface. The value can be one of: 'in',
        'out', 'is-in', 'is-out', 'is-bridged'"
      - If the filter type is 'in' or 'out', an interface name C(device) is
        required.
    default: {}
    version_added: "2.5"
=======
    suboptions:
        flags:
            description:
                - List of flags you want to examine.
        flags_set:
            description:
                - Flags to be set.
>>>>>>> a6c20488
  match:
    description:
      - Specifies a match to use, that is, an extension module that tests for
        a specific property. The set of matches make up the condition under
        which a target is invoked. Matches are evaluated first to last if
        specified as an array and work in short-circuit fashion, i.e. if one
        extension yields false, evaluation will stop.
    default: []
  jump:
    description:
      - This specifies the target of the rule; i.e., what to do if the packet
        matches it. The target can be a user-defined chain (other than the one
        this rule is in), one of the special builtin targets which decide the
        fate of the packet immediately, or an extension (see EXTENSIONS
        below).  If this option is omitted in a rule (and the goto parameter
        is not used), then matching the rule will have no effect on the
        packet's fate, but the counters on the rule will be incremented.
  log_prefix:
    description:
      - Specifies a log text for the rule. Only make sense with a LOG jump.
    version_added: "2.5"
  goto:
    description:
      - This specifies that the processing should continue in a user specified
        chain. Unlike the jump argument return will not continue processing in
        this chain but instead in the chain that called us via jump.
  in_interface:
    description:
      - Name of an interface via which a packet was received (only for packets
        entering the INPUT, FORWARD and PREROUTING chains). When the "!"
        argument is used before the interface name, the sense is inverted. If
        the interface name ends in a "+", then any interface which begins with
        this name will match. If this option is omitted, any interface name
        will match.
  out_interface:
    description:
      - Name of an interface via which a packet is going to be sent (for
        packets entering the FORWARD, OUTPUT and POSTROUTING chains). When the
        "!" argument is used before the interface name, the sense is inverted.
        If the interface name ends in a "+", then any interface which begins
        with this name will match. If this option is omitted, any interface
        name will match.
  fragment:
    description:
      - This means that the rule only refers to second and further fragments
        of fragmented packets. Since there is no way to tell the source or
        destination ports of such a packet (or ICMP type), such a packet will
        not match any rules which specify them. When the "!" argument precedes
        fragment argument, the rule will only match head fragments, or
        unfragmented packets.
  set_counters:
    description:
      - This enables the administrator to initialize the packet and byte
        counters of a rule (during INSERT, APPEND, REPLACE operations).
  source_port:
    description:
      - Source port or port range specification. This can either be a service
        name or a port number. An inclusive range can also be specified, using
        the format first:last. If the first port is omitted, '0' is assumed;
        if the last is omitted, '65535' is assumed. If the first port is
        greater than the second one they will be swapped.
  destination_port:
    description:
      - "Destination port or port range specification. This can either be
        a service name or a port number. An inclusive range can also be
        specified, using the format first:last. If the first port is omitted,
        '0' is assumed; if the last is omitted, '65535' is assumed. If the
        first port is greater than the second one they will be swapped.
        This is only valid if the rule also specifies one of the following
        protocols: tcp, udp, dccp or sctp."
  to_ports:
    description:
      - "This specifies a destination port or range of ports to use: without
        this, the destination port is never altered. This is only valid if the
        rule also specifies one of the following protocols: tcp, udp, dccp or
        sctp."
  to_destination:
    description:
      - This specifies a destination address to use with DNAT.
      - Without this, the destination address is never altered.
    version_added: "2.1"
  to_source:
    description:
      - This specifies a source address to use with SNAT.
      - Without this, the source address is never altered.
    version_added: "2.2"
  syn:
    description:
      - This allows matching packets that have the SYN bit set and the ACK
        and RST bits unset.
      - When negated, this matches all packets with the RST or the ACK bits set.
    choices: [ ignore, match, negate ]
    default: ignore
    version_added: "2.5"
  set_dscp_mark:
    description:
      - This allows specifying a DSCP mark to be added to packets.
        It takes either an integer or hex value.
      - Mutually exclusive with C(set_dscp_mark_class).
    version_added: "2.1"
  set_dscp_mark_class:
    description:
      - This allows specifying a predefined DiffServ class which will be
        translated to the corresponding DSCP mark.
      - Mutually exclusive with C(set_dscp_mark).
    version_added: "2.1"
  comment:
    description:
      - This specifies a comment that will be added to the rule.
  ctstate:
    description:
      - "C(ctstate) is a list of the connection states to match in the conntrack
        module.
        Possible states are: 'INVALID', 'NEW', 'ESTABLISHED', 'RELATED',
        'UNTRACKED', 'SNAT', 'DNAT'"
    choices: [ DNAT, ESTABLISHED, INVALID, NEW, RELATED, SNAT, UNTRACKED ]
    default: []
  limit:
    description:
      - Specifies the maximum average number of matches to allow per second.
      - The number can specify units explicitly, using `/second', `/minute',
        `/hour' or `/day', or parts of them (so `5/second' is the same as
        `5/s').
  limit_burst:
    description:
      - Specifies the maximum burst before the above limit kicks in.
    version_added: "2.1"
  uid_owner:
    description:
      - Specifies the UID or username to use in match by owner rule. From
        Ansible 2.6 when the C(!) argument is prepended then the it inverts
        the rule to apply instead to all users except that one specified.
    version_added: "2.1"
  reject_with:
    description:
      - 'Specifies the error packet type to return while rejecting. It implies
        "jump: REJECT"'
    version_added: "2.1"
  icmp_type:
    description:
      - This allows specification of the ICMP type, which can be a numeric
        ICMP type, type/code pair, or one of the ICMP type names shown by the
        command 'iptables -p icmp -h'
    version_added: "2.2"
  flush:
    description:
      - Flushes the specified table and chain of all rules.
      - If no chain is specified then the entire table is purged.
      - Ignores all other parameters.
    version_added: "2.2"
  policy:
    description:
      - Set the policy for the chain to the given target.
      - Only built-in chains can have policies.
      - This parameter requires the C(chain) parameter.
      - Ignores all other parameters.
    choices: [ ACCEPT, DROP, QUEUE, RETURN ]
    version_added: "2.2"
'''

EXAMPLES = '''
# Block specific IP
- iptables:
    chain: INPUT
    source: 8.8.8.8
    jump: DROP
  become: yes

# Forward port 80 to 8600
- iptables:
    table: nat
    chain: PREROUTING
    in_interface: eth0
    protocol: tcp
    match: tcp
    destination_port: 80
    jump: REDIRECT
    to_ports: 8600
    comment: Redirect web traffic to port 8600
  become: yes

# Allow related and established connections
- iptables:
    chain: INPUT
    ctstate: ESTABLISHED,RELATED
    jump: ACCEPT
  become: yes

# Allow new incoming SYN packets on TCP port 22 (SSH).
- iptables:
    chain: INPUT
    protocol: tcp
    destination_port: 22
    ctstate: NEW
    syn: match
    jump: ACCEPT
    comment: Accept new SSH connections.

# Tag all outbound tcp packets with DSCP mark 8
- iptables:
    chain: OUTPUT
    jump: DSCP
    table: mangle
    set_dscp_mark: 8
    protocol: tcp

# Tag all outbound tcp packets with DSCP DiffServ class CS1
- iptables:
    chain: OUTPUT
    jump: DSCP
    table: mangle
    set_dscp_mark_class: CS1
    protocol: tcp

# Insert a rule on line 5
- iptables:
    chain: INPUT
    protocol: tcp
    destination_port: 8080
    jump: ACCEPT
    rule_num: 5

# Set the policy for the INPUT chain to DROP
- iptables:
    chain: INPUT
    policy: DROP

# Reject tcp with tcp-reset
- iptables:
    chain: INPUT
    protocol: tcp
    reject_with: tcp-reset
    ip_version: ipv4

# Set tcp flags
- iptables:
    chain: OUTPUT
    jump: DROP
    protocol: tcp
    tcp_flags:
      flags: ALL
      flags_set:
        - ACK
        - RST
        - SYN
        - FIN
'''

import re

from ansible.module_utils.basic import AnsibleModule


BINS = dict(
    ipv4='iptables',
    ipv6='ip6tables',
)

ICMP_TYPE_OPTIONS = dict(
    ipv4='--icmp-type',
    ipv6='--icmpv6-type',
)


def append_param(rule, param, flag, is_list):
    if is_list:
        for item in param:
            append_param(rule, item, flag, False)
    else:
        if param is not None:
            if param[0] == '!':
                rule.extend(['!', flag, param[1:]])
            else:
                rule.extend([flag, param])


def append_tcp_flags(rule, param, flag):
    if param:
        if 'flags' in param and 'flags_set' in param:
            rule.extend([flag, ','.join(param['flags']), ','.join(param['flags_set'])])


def append_physdev(rule, param, flag):
    if param:
        if 'filter' in param:
            rule.extend([flag + '-' + param['filter']])
            if param['filter'] == 'in' or param['filter'] == 'out':
                if 'device' in param:
                    rule.extend([param['device']])


def append_match_flag(rule, param, flag, negatable):
    if param == 'match':
        rule.extend([flag])
    elif negatable and param == 'negate':
        rule.extend(['!', flag])


def append_csv(rule, param, flag):
    if param:
        rule.extend([flag, ','.join(param)])


def append_match(rule, param, match):
    if param:
        rule.extend(['-m', match])


def append_jump(rule, param, jump):
    if param:
        rule.extend(['-j', jump])


def construct_rule(params):
    rule = []
    append_param(rule, params['protocol'], '-p', False)
    append_param(rule, params['source'], '-s', False)
    append_param(rule, params['destination'], '-d', False)
    append_param(rule, params['match'], '-m', True)
    append_tcp_flags(rule, params['tcp_flags'], '--tcp-flags')
    append_param(rule, params['jump'], '-j', False)
    append_param(rule, params['log_prefix'], '--log-prefix', False)
    append_param(rule, params['to_destination'], '--to-destination', False)
    append_param(rule, params['to_source'], '--to-source', False)
    append_param(rule, params['goto'], '-g', False)
    append_param(rule, params['in_interface'], '-i', False)
    append_param(rule, params['out_interface'], '-o', False)
    append_param(rule, params['fragment'], '-f', False)
    append_param(rule, params['set_counters'], '-c', False)
    append_param(rule, params['source_port'], '--source-port', False)
    append_param(rule, params['destination_port'], '--destination-port', False)
    append_param(rule, params['to_ports'], '--to-ports', False)
    append_param(rule, params['set_dscp_mark'], '--set-dscp', False)
    append_param(
        rule,
        params['set_dscp_mark_class'],
        '--set-dscp-class',
        False)
    append_match_flag(rule, params['syn'], '--syn', True)
    append_match(rule, params['comment'], 'comment')
    append_param(rule, params['comment'], '--comment', False)
    if 'conntrack' in params['match']:
        append_csv(rule, params['ctstate'], '--ctstate')
    elif 'state' in params['match']:
        append_csv(rule, params['ctstate'], '--state')
    elif params['ctstate']:
        append_match(rule, params['ctstate'], 'conntrack')
        append_csv(rule, params['ctstate'], '--ctstate')
    if 'physdev' in params['match']:
        append_physdev(rule, params['physdev'], '--physdev')
    elif params['physdev']:
        append_match(rule, params['physdev'], 'physdev')
        append_physdev(rule, params['physdev'], '--physdev')
    append_match(rule, params['limit'] or params['limit_burst'], 'limit')
    append_param(rule, params['limit'], '--limit', False)
    append_param(rule, params['limit_burst'], '--limit-burst', False)
    append_match(rule, params['uid_owner'], 'owner')
    append_match_flag(rule, params['uid_owner'], '--uid-owner', True)
    append_param(rule, params['uid_owner'], '--uid-owner', False)
    if params['jump'] is None:
        append_jump(rule, params['reject_with'], 'REJECT')
    append_param(rule, params['reject_with'], '--reject-with', False)
    append_param(
        rule,
        params['icmp_type'],
        ICMP_TYPE_OPTIONS[params['ip_version']],
        False)
    return rule


def push_arguments(iptables_path, action, params, make_rule=True):
    cmd = [iptables_path]
    cmd.extend(['-t', params['table']])
    cmd.extend([action, params['chain']])
    if action == '-I' and params['rule_num']:
        cmd.extend([params['rule_num']])
    if make_rule:
        cmd.extend(construct_rule(params))
    return cmd


def check_present(iptables_path, module, params):
    cmd = push_arguments(iptables_path, '-C', params)
    rc, _, __ = module.run_command(cmd, check_rc=False)
    return (rc == 0)


def append_rule(iptables_path, module, params):
    cmd = push_arguments(iptables_path, '-A', params)
    module.run_command(cmd, check_rc=True)


def insert_rule(iptables_path, module, params):
    cmd = push_arguments(iptables_path, '-I', params)
    module.run_command(cmd, check_rc=True)


def remove_rule(iptables_path, module, params):
    cmd = push_arguments(iptables_path, '-D', params)
    module.run_command(cmd, check_rc=True)


def flush_table(iptables_path, module, params):
    cmd = push_arguments(iptables_path, '-F', params, make_rule=False)
    module.run_command(cmd, check_rc=True)


def set_chain_policy(iptables_path, module, params):
    cmd = push_arguments(iptables_path, '-P', params, make_rule=False)
    cmd.append(params['policy'])
    module.run_command(cmd, check_rc=True)


def get_chain_policy(iptables_path, module, params):
    cmd = push_arguments(iptables_path, '-L', params)
    rc, out, _ = module.run_command(cmd, check_rc=True)
    chain_header = out.split("\n")[0]
    result = re.search(r'\(policy ([A-Z]+)\)', chain_header)
    if result:
        return result.group(1)
    return None


def main():
    module = AnsibleModule(
        supports_check_mode=True,
        argument_spec=dict(
            table=dict(type='str', default='filter', choices=['filter', 'nat', 'mangle', 'raw', 'security']),
            state=dict(type='str', default='present', choices=['absent', 'present']),
            action=dict(type='str', default='append', choices=['append', 'insert']),
            ip_version=dict(type='str', default='ipv4', choices=['ipv4', 'ipv6']),
            chain=dict(type='str'),
            rule_num=dict(type='str'),
            protocol=dict(type='str'),
            source=dict(type='str'),
            to_source=dict(type='str'),
            destination=dict(type='str'),
            to_destination=dict(type='str'),
            match=dict(type='list', default=[]),
            tcp_flags=dict(type='dict',
                           options=dict(
                                flags=dict(type='list'),
                                flags_set=dict(type='list'))
                           ),
            jump=dict(type='str'),
            log_prefix=dict(type='str'),
            goto=dict(type='str'),
            in_interface=dict(type='str'),
            out_interface=dict(type='str'),
            fragment=dict(type='str'),
            set_counters=dict(type='str'),
            source_port=dict(type='str'),
            destination_port=dict(type='str'),
            to_ports=dict(type='str'),
            set_dscp_mark=dict(type='str'),
            set_dscp_mark_class=dict(type='str'),
            comment=dict(type='str'),
            ctstate=dict(type='list', default=[]),
            physdev=dict(type='dict', default={}),
            limit=dict(type='str'),
            limit_burst=dict(type='str'),
            uid_owner=dict(type='str'),
            reject_with=dict(type='str'),
            icmp_type=dict(type='str'),
            syn=dict(type='str', default='ignore', choices=['ignore', 'match', 'negate']),
            flush=dict(type='bool', default=False),
            policy=dict(type='str', choices=['ACCEPT', 'DROP', 'QUEUE', 'RETURN']),
        ),
        mutually_exclusive=(
            ['set_dscp_mark', 'set_dscp_mark_class'],
            ['flush', 'policy'],
        ),
    )
    args = dict(
        changed=False,
        failed=False,
        ip_version=module.params['ip_version'],
        table=module.params['table'],
        chain=module.params['chain'],
        flush=module.params['flush'],
        rule=' '.join(construct_rule(module.params)),
        state=module.params['state'],
    )

    ip_version = module.params['ip_version']
    iptables_path = module.get_bin_path(BINS[ip_version], True)

    # Check if chain option is required
    if args['flush'] is False and args['chain'] is None:
        module.fail_json(msg="Either chain or flush parameter must be specified.")

    # Flush the table
    if args['flush'] is True:
        args['changed'] = True
        if not module.check_mode:
            flush_table(iptables_path, module, module.params)

    # Set the policy
    elif module.params['policy']:
        current_policy = get_chain_policy(iptables_path, module, module.params)
        if not current_policy:
            module.fail_json(msg='Can\'t detect current policy')

        changed = current_policy != module.params['policy']
        args['changed'] = changed
        if changed and not module.check_mode:
            set_chain_policy(iptables_path, module, module.params)

    else:
        insert = (module.params['action'] == 'insert')
        rule_is_present = check_present(iptables_path, module, module.params)
        should_be_present = (args['state'] == 'present')

        # Check if target is up to date
        args['changed'] = (rule_is_present != should_be_present)
        if args['changed'] is False:
            # Target is already up to date
            module.exit_json(**args)

        # Check only; don't modify
        if not module.check_mode:
            if should_be_present:
                if insert:
                    insert_rule(iptables_path, module, module.params)
                else:
                    append_rule(iptables_path, module, module.params)
            else:
                remove_rule(iptables_path, module, module.params)

    module.exit_json(**args)


if __name__ == '__main__':
    main()<|MERGE_RESOLUTION|>--- conflicted
+++ resolved
@@ -108,7 +108,13 @@
       - C(tcp_flags) expects a dict with the two keys C(flags) and C(flags_set).
     default: {}
     version_added: "2.4"
-<<<<<<< HEAD
+    suboptions:
+        flags:
+            description:
+                - List of flags you want to examine.
+        flags_set:
+            description:
+                - Flags to be set.
   physdev:
     description:
       - Matches on the bridge port input and output devices enslaved to a bridge
@@ -120,15 +126,6 @@
         required.
     default: {}
     version_added: "2.5"
-=======
-    suboptions:
-        flags:
-            description:
-                - List of flags you want to examine.
-        flags_set:
-            description:
-                - Flags to be set.
->>>>>>> a6c20488
   match:
     description:
       - Specifies a match to use, that is, an extension module that tests for
