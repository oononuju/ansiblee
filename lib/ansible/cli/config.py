# Copyright: (c) 2017, Ansible Project
# GNU General Public License v3.0+ (see COPYING or https://www.gnu.org/licenses/gpl-3.0.txt)

from __future__ import (absolute_import, division, print_function)
__metaclass__ = type

import os
import shlex
import subprocess
import yaml

from ansible import context
from ansible.cli import CLI
from ansible.cli.arguments import option_helpers as opt_help
from ansible.config.manager import ConfigManager, Setting, find_ini_config_file
from ansible.errors import AnsibleError, AnsibleOptionsError
from ansible.module_utils._text import to_native, to_text
from ansible.parsing.yaml.dumper import AnsibleDumper
from ansible.utils.color import stringc
from ansible.utils.display import Display
from ansible.utils.path import unfrackpath

display = Display()


class ConfigCLI(CLI):
    """ Config command line class """

    def __init__(self, args, callback=None):

        self.config_file = None
        self.config = None
        super(ConfigCLI, self).__init__(args, callback)

    def init_parser(self):

        super(ConfigCLI, self).init_parser(
<<<<<<< HEAD
            usage="usage: %%prog [%s] [--help] [options] [ansible.cfg]" % "|".join(sorted(self.VALID_ACTIONS)),
            epilog="\nSee '%s <command> --help' for more information on a specific command.\n\n" % os.path.basename(sys.argv[0]),
            desc="View ansible configuration.",
=======
            desc="View, edit, and manage ansible configuration.",
>>>>>>> f49a6776
        )

        common = opt_help.argparse.ArgumentParser(add_help=False)
        opt_help.add_verbosity_options(common)
        common.add_argument('-c', '--config', dest='config_file',
                            help="path to configuration file, defaults to first file found in precedence.")

        subparsers = self.parser.add_subparsers(dest='action')
        subparsers.required = True

        list_parser = subparsers.add_parser('list', help='Print all config options', parents=[common])
        list_parser.set_defaults(func=self.execute_list)

        dump_parser = subparsers.add_parser('dump', help='Dump configuration', parents=[common])
        dump_parser.set_defaults(func=self.execute_dump)
        dump_parser.add_argument('--only-changed', dest='only_changed', action='store_true',
                                 help="Only show configurations that have changed from the default")

        view_parser = subparsers.add_parser('view', help='View configuration file', parents=[common])
        view_parser.set_defaults(func=self.execute_view)

        # update_parser = subparsers.add_parser('update', help='Update configuration option')
        # update_parser.set_defaults(func=self.execute_update)
        # update_parser.add_argument('-s', '--setting', dest='setting',
        #                            help="config setting, the section defaults to 'defaults'",
        #                            metavar='[section.]setting=value')

        # search_parser = subparsers.add_parser('search', help='Search configuration')
        # search_parser.set_defaults(func=self.execute_search)
        # search_parser.add_argument('args', help='Search term', metavar='<search term>')

    def post_process_args(self, options):
        options = super(ConfigCLI, self).post_process_args(options)
        display.verbosity = options.verbosity

        return options

    def run(self):

        super(ConfigCLI, self).run()

        if context.CLIARGS['config_file']:
            self.config_file = unfrackpath(context.CLIARGS['config_file'], follow=False)
            self.config = ConfigManager(self.config_file)
        else:
            self.config = ConfigManager()
            self.config_file = find_ini_config_file()

        if self.config_file:
            try:
                if not os.path.exists(self.config_file):
                    raise AnsibleOptionsError("%s does not exist or is not accessible" % (self.config_file))
                elif not os.path.isfile(self.config_file):
                    raise AnsibleOptionsError("%s is not a valid file" % (self.config_file))

                os.environ['ANSIBLE_CONFIG'] = to_native(self.config_file)
            except Exception:
                if context.CLIARGS['action'] in ['view']:
                    raise
                elif context.CLIARGS['action'] in ['edit', 'update']:
                    display.warning("File does not exist, used empty file: %s" % self.config_file)

        elif context.CLIARGS['action'] == 'view':
            raise AnsibleError('Invalid or no config file was supplied')

        context.CLIARGS['func']()

    def execute_update(self):
        '''
        Updates a single setting in the specified ansible.cfg
        '''
        raise AnsibleError("Option not implemented yet")

        # pylint: disable=unreachable
        if context.CLIARGS['setting'] is None:
            raise AnsibleOptionsError("update option requires a setting to update")

        (entry, value) = context.CLIARGS['setting'].split('=')
        if '.' in entry:
            (section, option) = entry.split('.')
        else:
            section = 'defaults'
            option = entry
        subprocess.call([
            'ansible',
            '-m', 'ini_file',
            'localhost',
            '-c', 'local',
            '-a', '"dest=%s section=%s option=%s value=%s backup=yes"' % (self.config_file, section, option, value)
        ])

    def execute_view(self):
        '''
        Displays the current config file
        '''
        try:
            with open(self.config_file, 'rb') as f:
                self.pager(to_text(f.read(), errors='surrogate_or_strict'))
        except Exception as e:
            raise AnsibleError("Failed to open config file: %s" % to_native(e))

    def execute_edit(self):
        '''
        Opens ansible.cfg in the default EDITOR
        '''
        raise AnsibleError("Option not implemented yet")

        # pylint: disable=unreachable
        try:
            editor = shlex.split(os.environ.get('EDITOR', 'vi'))
            editor.append(self.config_file)
            subprocess.call(editor)
        except Exception as e:
            raise AnsibleError("Failed to open editor: %s" % to_native(e))

    def execute_list(self):
        '''
        list all current configs reading lib/constants.py and shows env and config file setting names
        '''
        self.pager(to_text(yaml.dump(self.config.get_configuration_definitions(), Dumper=AnsibleDumper), errors='surrogate_or_strict'))

    def execute_dump(self):
        '''
        Shows the current settings, merges ansible.cfg if specified
        '''
        # FIXME: deal with plugins, not just base config
        text = []
        defaults = self.config.get_configuration_definitions().copy()
        for setting in self.config.data.get_settings():
            if setting.name in defaults:
                defaults[setting.name] = setting

        for setting in sorted(defaults):
            if isinstance(defaults[setting], Setting):
                if defaults[setting].origin == 'default':
                    color = 'green'
                else:
                    color = 'yellow'
                msg = "%s(%s) = %s" % (setting, defaults[setting].origin, defaults[setting].value)
            else:
                color = 'green'
                msg = "%s(%s) = %s" % (setting, 'default', defaults[setting].get('default'))
            if not context.CLIARGS['only_changed'] or color == 'yellow':
                text.append(stringc(msg, color))

        self.pager(to_text('\n'.join(text), errors='surrogate_or_strict'))<|MERGE_RESOLUTION|>--- conflicted
+++ resolved
@@ -35,13 +35,9 @@
     def init_parser(self):
 
         super(ConfigCLI, self).init_parser(
-<<<<<<< HEAD
             usage="usage: %%prog [%s] [--help] [options] [ansible.cfg]" % "|".join(sorted(self.VALID_ACTIONS)),
             epilog="\nSee '%s <command> --help' for more information on a specific command.\n\n" % os.path.basename(sys.argv[0]),
             desc="View ansible configuration.",
-=======
-            desc="View, edit, and manage ansible configuration.",
->>>>>>> f49a6776
         )
 
         common = opt_help.argparse.ArgumentParser(add_help=False)
