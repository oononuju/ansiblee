--- conflicted
+++ resolved
@@ -334,11 +334,7 @@
                                     loader=self._loader,
                                 )
                                 # Prevent included tasks to run if already done
-<<<<<<< HEAD
-                                if (
-=======
                                 if new_ir._role and (
->>>>>>> 76104d62
                                     new_ir._role.has_run(host) and
                                     (new_ir._role._metadata is None or (new_ir._role._metadata and not new_ir._role._metadata.allow_duplicates))
                                 ):
