--- conflicted
+++ resolved
@@ -939,12 +939,8 @@
     stream_found, stream_msg, current_stream = (
         find_stream(client, stream_name, check_mode=check_mode)
     )
-<<<<<<< HEAD
-
-    if stream_found and current_stream['StreamStatus'] == 'DELETING' and wait:
-=======
+
     if stream_found and current_stream.get('StreamStatus') == 'DELETING' and wait:
->>>>>>> 9647a4c9
         wait_success, wait_msg, current_stream = (
             wait_for_status(
                 client, stream_name, 'ACTIVE', wait_timeout,
