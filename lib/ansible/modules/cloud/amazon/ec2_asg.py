#!/usr/bin/python
# This file is part of Ansible
#
# Ansible is free software: you can redistribute it and/or modify
# it under the terms of the GNU General Public License as published by
# the Free Software Foundation, either version 3 of the License, or
# (at your option) any later version.
#
# Ansible is distributed in the hope that it will be useful,
# but WITHOUT ANY WARRANTY; without even the implied warranty of
# MERCHANTABILITY or FITNESS FOR A PARTICULAR PURPOSE.  See the
# GNU General Public License for more details.
#
# You should have received a copy of the GNU General Public License
# along with Ansible.  If not, see <http://www.gnu.org/licenses/>.
ANSIBLE_METADATA = {'metadata_version': '1.0',
                    'status': ['stableinterface'],
                    'supported_by': 'curated'}


DOCUMENTATION = """
---
module: ec2_asg
short_description: Create or delete AWS Autoscaling Groups
description:
  - Can create or delete AWS Autoscaling Groups
  - Works with the ec2_lc module to manage Launch Configurations
version_added: "1.6"
author: "Gareth Rushgrove (@garethr)"
options:
  state:
    description:
      - register or deregister the instance
    required: false
    choices: ['present', 'absent']
    default: present
  name:
    description:
      - Unique name for group to be created or deleted
    required: true
  load_balancers:
    description:
      - List of ELB names to use for the group
    required: false
  availability_zones:
    description:
      - List of availability zone names in which to create the group.  Defaults to all the availability zones in the region if vpc_zone_identifier is not set.
    required: false
  launch_config_name:
    description:
      - Name of the Launch configuration to use for the group. See the ec2_lc module for managing these.
    required: true
  min_size:
    description:
      - Minimum number of instances in group, if unspecified then the current group value will be used.
    required: false
  max_size:
    description:
      - Maximum number of instances in group, if unspecified then the current group value will be used.
    required: false
  placement_group:
    description:
      - Physical location of your cluster placement group created in Amazon EC2.
    required: false
    version_added: "2.3"
    default: None
  desired_capacity:
    description:
      - Desired number of instances in group, if unspecified then the current group value will be used.
    required: false
  replace_all_instances:
    description:
      - In a rolling fashion, replace all instances with an old launch configuration with one from the current launch configuration.
    required: false
    version_added: "1.8"
    default: False
  replace_batch_size:
    description:
      - Number of instances you'd like to replace at a time.  Used with replace_all_instances.
    required: false
    version_added: "1.8"
    default: 1
  replace_instances:
    description:
      - List of instance_ids belonging to the named ASG that you would like to terminate and be replaced with instances matching the current launch
        configuration.
    required: false
    version_added: "1.8"
    default: None
  lc_check:
    description:
      - Check to make sure instances that are being replaced with replace_instances do not already have the current launch_config.
    required: false
    version_added: "1.8"
    default: True
  vpc_zone_identifier:
    description:
      - List of VPC subnets to use
    required: false
    default: None
  tags:
    description:
      - A list of tags to add to the Auto Scale Group. Optional key is 'propagate_at_launch', which defaults to true.
    required: false
    default: None
    version_added: "1.7"
  health_check_period:
    description:
      - Length of time in seconds after a new EC2 instance comes into service that Auto Scaling starts checking its health.
    required: false
    default: 500 seconds
    version_added: "1.7"
  health_check_type:
    description:
      - The service you want the health status from, Amazon EC2 or Elastic Load Balancer.
    required: false
    default: EC2
    version_added: "1.7"
    choices: ['EC2', 'ELB']
  default_cooldown:
    description:
      - The number of seconds after a scaling activity completes before another can begin.
    required: false
    default: 300 seconds
    version_added: "2.0"
  wait_timeout:
    description:
      - how long before wait instances to become viable when replaced.  Used in conjunction with instance_ids option.
    default: 300
    version_added: "1.8"
  wait_for_instances:
    description:
      - Wait for the ASG instances to be in a ready state before exiting.  If instances are behind an ELB, it will wait until the ELB determines all
        instances have a lifecycle_state of  "InService" and  a health_status of "Healthy".
    version_added: "1.9"
    default: yes
    required: False
  termination_policies:
    description:
        - An ordered list of criteria used for selecting instances to be removed from the Auto Scaling group when reducing capacity.
        - For 'Default', when used to create a new autoscaling group, the "Default"i value is used. When used to change an existent autoscaling group, the
          current termination policies are maintained.
    required: false
    default: Default
    choices: ['OldestInstance', 'NewestInstance', 'OldestLaunchConfiguration', 'ClosestToNextInstanceHour', 'Default']
    version_added: "2.0"
  notifications:
    description:
      - A list of notification objects. Each notification is a dictionary.
    suboptions:
      topic:
        description:
          - A SNS topic ARN to send auto scaling notification to.
        required: true
      types:
        description:
          - A list of auto scaling events to trigger notifications on.
        required: false
        default: ['autoscaling:EC2_INSTANCE_LAUNCH', 'autoscaling:EC2_INSTANCE_LAUNCH_ERROR', 'autoscaling:EC2_INSTANCE_TERMINATE', 'autoscaling:EC2_INSTANCE_TERMINATE_ERROR']
    required: false
    default: []
    version_added: "2.4"
  notification_topic:
    description:
      - This option has been deprecated in favor of C(notifications). A SNS topic ARN to send auto scaling notifications to.
    default: None
    required: false
    version_added: "2.2"
  notification_types:
    description:
<<<<<<< HEAD
      - This option has been deprecated in favor of C(notifications). A list of auto scaling events to trigger notifications on.
    default: ['autoscaling:EC2_INSTANCE_LAUNCH', 'autoscaling:EC2_INSTANCE_LAUNCH_ERROR', 'autoscaling:EC2_INSTANCE_TERMINATE', 'autoscaling:EC2_INSTANCE_TERMINATE_ERROR']
=======
      - A list of auto scaling events to trigger notifications on.
    default:
        - 'autoscaling:EC2_INSTANCE_LAUNCH'
        - 'autoscaling:EC2_INSTANCE_LAUNCH_ERROR'
        - 'autoscaling:EC2_INSTANCE_TERMINATE'
        - 'autoscaling:EC2_INSTANCE_TERMINATE_ERROR'
>>>>>>> 13b2f111
    required: false
    version_added: "2.2"
  suspend_processes:
    description:
      - A list of scaling processes to suspend.
    required: False
    default: []
    choices: ['Launch', 'Terminate', 'HealthCheck', 'ReplaceUnhealthy', 'AZRebalance', 'AlarmNotification', 'ScheduledActions', 'AddToLoadBalancer']
    version_added: "2.3"
extends_documentation_fragment:
    - aws
    - ec2
"""

EXAMPLES = '''
# Basic configuration

- ec2_asg:
    name: special
    load_balancers: [ 'lb1', 'lb2' ]
    availability_zones: [ 'eu-west-1a', 'eu-west-1b' ]
    launch_config_name: 'lc-1'
    min_size: 1
    max_size: 10
    desired_capacity: 5
    vpc_zone_identifier: [ 'subnet-abcd1234', 'subnet-1a2b3c4d' ]
    tags:
      - environment: production
        propagate_at_launch: no

# Rolling ASG Updates

# Below is an example of how to assign a new launch config to an ASG and terminate old instances.
#
# All instances in "myasg" that do not have the launch configuration named "my_new_lc" will be terminated in
# a rolling fashion with instances using the current launch configuration, "my_new_lc".
#
# This could also be considered a rolling deploy of a pre-baked AMI.
#
# If this is a newly created group, the instances will not be replaced since all instances
# will have the current launch configuration.

- name: create launch config
  ec2_lc:
    name: my_new_lc
    image_id: ami-lkajsf
    key_name: mykey
    region: us-east-1
    security_groups: sg-23423
    instance_type: m1.small
    assign_public_ip: yes

- ec2_asg:
    name: myasg
    launch_config_name: my_new_lc
    health_check_period: 60
    health_check_type: ELB
    replace_all_instances: yes
    min_size: 5
    max_size: 5
    desired_capacity: 5
    region: us-east-1

# To only replace a couple of instances instead of all of them, supply a list
# to "replace_instances":

- ec2_asg:
    name: myasg
    launch_config_name: my_new_lc
    health_check_period: 60
    health_check_type: ELB
    replace_instances:
    - i-b345231
    - i-24c2931
    min_size: 5
    max_size: 5
    desired_capacity: 5
    region: us-east-1
'''

import time
import logging as log
import traceback

from ansible.module_utils.basic import *
from ansible.module_utils.ec2 import *
log.getLogger('boto').setLevel(log.CRITICAL)
#log.basicConfig(filename='/tmp/ansible_ec2_asg.log',level=log.DEBUG, format='%(asctime)s: %(message)s', datefmt='%m/%d/%Y %I:%M:%S %p')


try:
    import boto.ec2.autoscale
    from boto.ec2.autoscale import AutoScaleConnection, AutoScalingGroup, Tag
    from boto.exception import BotoServerError
    HAS_BOTO = True
except ImportError:
    HAS_BOTO = False

ASG_ATTRIBUTES = ('availability_zones', 'default_cooldown', 'desired_capacity',
    'health_check_period', 'health_check_type', 'launch_config_name',
    'load_balancers', 'max_size', 'min_size', 'name', 'placement_group',
    'termination_policies', 'vpc_zone_identifier')

INSTANCE_ATTRIBUTES = ('instance_id', 'health_status', 'lifecycle_state', 'launch_config_name')

def enforce_required_arguments(module):
    ''' As many arguments are not required for autoscale group deletion
        they cannot be mandatory arguments for the module, so we enforce
        them here '''
    missing_args = []
    for arg in ('min_size', 'max_size', 'launch_config_name'):
        if module.params[arg] is None:
            missing_args.append(arg)
    if missing_args:
        module.fail_json(msg="Missing required arguments for autoscaling group create/update: %s" % ",".join(missing_args))


def get_properties(autoscaling_group):
    properties = dict((attr, getattr(autoscaling_group, attr)) for attr in ASG_ATTRIBUTES)

    # Ugly hack to make this JSON-serializable.  We take a list of boto Tag
    # objects and replace them with a dict-representation.  Needed because the
    # tags are included in ansible's return value (which is jsonified)
    if 'tags' in properties and isinstance(properties['tags'], list):
        serializable_tags = {}
        for tag in properties['tags']:
            serializable_tags[tag.key] = [tag.value, tag.propagate_at_launch]
        properties['tags'] = serializable_tags

    properties['healthy_instances'] = 0
    properties['in_service_instances'] = 0
    properties['unhealthy_instances'] = 0
    properties['pending_instances'] = 0
    properties['viable_instances'] = 0
    properties['terminating_instances'] = 0

    instance_facts = {}

    if autoscaling_group.instances:
        properties['instances'] = [i.instance_id for i in autoscaling_group.instances]
        for i in autoscaling_group.instances:
            instance_facts[i.instance_id] = {'health_status': i.health_status,
                                            'lifecycle_state': i.lifecycle_state,
                                            'launch_config_name': i.launch_config_name }
            if i.health_status == 'Healthy' and i.lifecycle_state == 'InService':
                properties['viable_instances'] += 1
            if i.health_status == 'Healthy':
                properties['healthy_instances'] += 1
            else:
                properties['unhealthy_instances'] += 1
            if i.lifecycle_state == 'InService':
                properties['in_service_instances'] += 1
            if i.lifecycle_state == 'Terminating':
                properties['terminating_instances'] += 1
            if i.lifecycle_state == 'Pending':
                properties['pending_instances'] += 1
    else:
        properties['instances'] = []
    properties['instance_facts'] = instance_facts
    properties['load_balancers'] = autoscaling_group.load_balancers

    if getattr(autoscaling_group, "tags", None):
        properties['tags'] = dict((t.key, t.value) for t in autoscaling_group.tags)

    return properties

def elb_dreg(asg_connection, module, group_name, instance_id):
    region, ec2_url, aws_connect_params = get_aws_connection_info(module)
    as_group = asg_connection.get_all_groups(names=[group_name])[0]
    wait_timeout = module.params.get('wait_timeout')
    props = get_properties(as_group)
    count = 1
    if as_group.load_balancers and as_group.health_check_type == 'ELB':
        try:
            elb_connection = connect_to_aws(boto.ec2.elb, region, **aws_connect_params)
        except boto.exception.NoAuthHandlerFound as e:
            module.fail_json(msg=str(e))
    else:
        return

    for lb in as_group.load_balancers:
        elb_connection.deregister_instances(lb, instance_id)
        log.debug("De-registering {0} from ELB {1}".format(instance_id, lb))

    wait_timeout = time.time() + wait_timeout
    while wait_timeout > time.time() and count > 0:
        count = 0
        for lb in as_group.load_balancers:
            lb_instances = elb_connection.describe_instance_health(lb)
            for i in lb_instances:
                if i.instance_id == instance_id and i.state == "InService":
                    count += 1
                    log.debug("{0}: {1}, {2}".format(i.instance_id, i.state, i.description))
        time.sleep(10)

    if wait_timeout <= time.time():
        # waiting took too long
        module.fail_json(msg = "Waited too long for instance to deregister. {0}".format(time.asctime()))


def elb_healthy(asg_connection, elb_connection, module, group_name):
    healthy_instances = set()
    as_group = asg_connection.get_all_groups(names=[group_name])[0]
    props = get_properties(as_group)
    # get healthy, inservice instances from ASG
    instances = []
    for instance, settings in props['instance_facts'].items():
        if settings['lifecycle_state'] == 'InService' and settings['health_status'] == 'Healthy':
            instances.append(instance)
    log.debug("ASG considers the following instances InService and Healthy: {0}".format(instances))
    log.debug("ELB instance status:")
    for lb in as_group.load_balancers:
        # we catch a race condition that sometimes happens if the instance exists in the ASG
        # but has not yet show up in the ELB
        try:
            lb_instances = elb_connection.describe_instance_health(lb, instances=instances)
        except boto.exception.BotoServerError as e:
            if e.error_code == 'InvalidInstance':
                return None

            module.fail_json(msg=str(e))

        for i in lb_instances:
            if i.state == "InService":
                healthy_instances.add(i.instance_id)
            log.debug("{0}: {1}".format(i.instance_id, i.state))
    return len(healthy_instances)


def wait_for_elb(asg_connection, module, group_name):
    region, ec2_url, aws_connect_params = get_aws_connection_info(module)
    wait_timeout = module.params.get('wait_timeout')

    # if the health_check_type is ELB, we want to query the ELBs directly for instance
    # status as to avoid health_check_grace period that is awarded to ASG instances
    as_group = asg_connection.get_all_groups(names=[group_name])[0]

    if as_group.load_balancers and as_group.health_check_type == 'ELB':
        log.debug("Waiting for ELB to consider instances healthy.")
        try:
            elb_connection = connect_to_aws(boto.ec2.elb, region, **aws_connect_params)
        except boto.exception.NoAuthHandlerFound as e:
            module.fail_json(msg=str(e))

        wait_timeout = time.time() + wait_timeout
        healthy_instances = elb_healthy(asg_connection, elb_connection, module, group_name)

        while healthy_instances < as_group.min_size and wait_timeout > time.time():
            healthy_instances = elb_healthy(asg_connection, elb_connection, module, group_name)
            log.debug("ELB thinks {0} instances are healthy.".format(healthy_instances))
            time.sleep(10)
        if wait_timeout <= time.time():
            # waiting took too long
            module.fail_json(msg = "Waited too long for ELB instances to be healthy. %s" % time.asctime())
        log.debug("Waiting complete.  ELB thinks {0} instances are healthy.".format(healthy_instances))


def suspend_processes(as_group, module):
    suspend_processes = set(module.params.get('suspend_processes'))

    try:
        suspended_processes = set([p.process_name for p in as_group.suspended_processes])
    except AttributeError:
        # New ASG being created, no suspended_processes defined yet
        suspended_processes = set()

    if suspend_processes == suspended_processes:
        return False

    resume_processes = list(suspended_processes - suspend_processes)
    if resume_processes:
        as_group.resume_processes(resume_processes)

    if suspend_processes:
        as_group.suspend_processes(list(suspend_processes))

    return True

def create_autoscaling_group(connection, module):
    group_name = module.params.get('name')
    load_balancers = module.params['load_balancers']
    availability_zones = module.params['availability_zones']
    launch_config_name = module.params.get('launch_config_name')
    min_size = module.params['min_size']
    max_size = module.params['max_size']
    placement_group = module.params.get('placement_group')
    desired_capacity = module.params.get('desired_capacity')
    vpc_zone_identifier = module.params.get('vpc_zone_identifier')
    set_tags = module.params.get('tags')
    health_check_period = module.params.get('health_check_period')
    health_check_type = module.params.get('health_check_type')
    default_cooldown = module.params.get('default_cooldown')
    wait_for_instances = module.params.get('wait_for_instances')
    as_groups = connection.get_all_groups(names=[group_name])
    wait_timeout = module.params.get('wait_timeout')
    termination_policies = module.params.get('termination_policies')
    notifications = module.params.get('notifications')
    notification_topic = module.params.get('notification_topic')
    notification_types = module.params.get('notification_types')

    if not vpc_zone_identifier and not availability_zones:
        region, ec2_url, aws_connect_params = get_aws_connection_info(module)
        try:
            ec2_connection = connect_to_aws(boto.ec2, region, **aws_connect_params)
        except (boto.exception.NoAuthHandlerFound, AnsibleAWSError) as e:
            module.fail_json(msg=str(e))
    elif vpc_zone_identifier:
        vpc_zone_identifier = ','.join(vpc_zone_identifier)

    asg_tags = []
    for tag in set_tags:
        for k,v in tag.items():
            if k !='propagate_at_launch':
                asg_tags.append(Tag(key=k,
                     value=v,
                     propagate_at_launch=bool(tag.get('propagate_at_launch', True)),
                     resource_id=group_name))

    if not as_groups:
        if not vpc_zone_identifier and not availability_zones:
            availability_zones = module.params['availability_zones'] = [zone.name for zone in ec2_connection.get_all_zones()]
        enforce_required_arguments(module)
        launch_configs = connection.get_all_launch_configurations(names=[launch_config_name])
        if len(launch_configs) == 0:
            module.fail_json(msg="No launch config found with name %s" % launch_config_name)
        ag = AutoScalingGroup(
            group_name=group_name,
            load_balancers=load_balancers,
            availability_zones=availability_zones,
            launch_config=launch_configs[0],
            min_size=min_size,
            max_size=max_size,
            placement_group=placement_group,
            desired_capacity=desired_capacity,
            vpc_zone_identifier=vpc_zone_identifier,
            connection=connection,
            tags=asg_tags,
            health_check_period=health_check_period,
            health_check_type=health_check_type,
            default_cooldown=default_cooldown,
            termination_policies=termination_policies)

        try:
            connection.create_auto_scaling_group(ag)
            suspend_processes(ag, module)
            if wait_for_instances:
                wait_for_new_inst(module, connection, group_name, wait_timeout, desired_capacity, 'viable_instances')
                wait_for_elb(connection, module, group_name)

            if notification_topic:
                ag.put_notification_configuration(notification_topic, notification_types)
            else:
                for notification in notifications:
                    if 'topic' not in notification:
                        module.fail_json(msg="You must specify a topic for each object specified in notifications.")
                    elif 'types' not in notification:
                        notification['types'] = ['autoscaling:EC2_INSTANCE_LAUNCH', 'autoscaling:EC2_INSTANCE_LAUNCH_ERROR', 'autoscaling:EC2_INSTANCE_TERMINATE', 'autoscaling:EC2_INSTANCE_TERMINATE_ERROR']

                    ag.put_notification_configuration(notification['topic'], notification['types'])


            as_group = connection.get_all_groups(names=[group_name])[0]
            asg_properties = get_properties(as_group)
            changed = True
            return(changed, asg_properties)
        except BotoServerError as e:
            module.fail_json(msg="Failed to create Autoscaling Group: %s" % str(e), exception=traceback.format_exc())
    else:
        as_group = as_groups[0]
        changed = False

        if suspend_processes(as_group, module):
            changed = True

        for attr in ASG_ATTRIBUTES:
            if module.params.get(attr, None) is not None:
                module_attr = module.params.get(attr)
                if attr == 'vpc_zone_identifier':
                    module_attr = ','.join(module_attr)
                group_attr = getattr(as_group, attr)
                # we do this because AWS and the module may return the same list
                # sorted differently
                if attr != 'termination_policies':
                    try:
                        module_attr.sort()
                    except:
                        pass
                    try:
                        group_attr.sort()
                    except:
                        pass
                if group_attr != module_attr:
                    changed = True
                    setattr(as_group, attr, module_attr)

        if len(set_tags) > 0:
            have_tags = {}
            want_tags = {}

            for tag in asg_tags:
                want_tags[tag.key] = [tag.value, tag.propagate_at_launch]

            dead_tags = []
            for tag in as_group.tags:
                have_tags[tag.key] = [tag.value, tag.propagate_at_launch]
                if tag.key not in want_tags:
                    changed = True
                    dead_tags.append(tag)

            if dead_tags != []:
                connection.delete_tags(dead_tags)

            if have_tags != want_tags:
                changed = True
                connection.create_or_update_tags(asg_tags)

        # handle loadbalancers separately because None != []
        load_balancers = module.params.get('load_balancers') or []
        if load_balancers and as_group.load_balancers != load_balancers:
            changed = True
            as_group.load_balancers = module.params.get('load_balancers')

        if changed:
            try:
                as_group.update()
            except BotoServerError as e:
                module.fail_json(msg="Failed to update Autoscaling Group: %s" % str(e), exception=traceback.format_exc())

        if notification_topic:
            try:
                as_group.put_notification_configuration(notification_topic, notification_types)
            except BotoServerError as e:
                module.fail_json(msg="Failed to update Autoscaling Group notifications: %s" % str(e), exception=traceback.format_exc())
        else:
            try:
                for notification in notifications:
                    if 'topic' not in notification:
                        module.fail_json(msg="You must specify a topic for each object specified in notifications.")
                    elif 'types' not in notification:
                        notification['types'] = ['autoscaling:EC2_INSTANCE_LAUNCH', 'autoscaling:EC2_INSTANCE_LAUNCH_ERROR', 'autoscaling:EC2_INSTANCE_TERMINATE', 'autoscaling:EC2_INSTANCE_TERMINATE_ERROR']

                    as_group.put_notification_configuration(notification['topic'], notification['types'])
            except BotoServerError as e:
                module.fail_json(msg="Failed to update Autoscaling Group notifications: %s" % str(e), exception=traceback.format_exc())

        if wait_for_instances:
            wait_for_new_inst(module, connection, group_name, wait_timeout, desired_capacity, 'viable_instances')
            wait_for_elb(connection, module, group_name)
        try:
            as_group = connection.get_all_groups(names=[group_name])[0]
            asg_properties = get_properties(as_group)
        except BotoServerError as e:
            module.fail_json(msg="Failed to read existing Autoscaling Groups: %s" % str(e), exception=traceback.format_exc())
        return(changed, asg_properties)


def delete_autoscaling_group(connection, module):
    group_name = module.params.get('name')
    notifications = module.params.get('notifications')
    notification_topic = module.params.get('notification_topic')
    wait_for_instances = module.params.get('wait_for_instances')

    if notification_topic:
        ag.delete_notification_configuration(notification_topic)
    else:
        for notification in notifications:
            if 'topic' not in notification:
                module.fail_json(msg="You must specify a topic for each object specified in notifications.")
            elif 'types' not in notification:
                notification['types'] = ['autoscaling:EC2_INSTANCE_LAUNCH', 'autoscaling:EC2_INSTANCE_LAUNCH_ERROR', 'autoscaling:EC2_INSTANCE_TERMINATE', 'autoscaling:EC2_INSTANCE_TERMINATE_ERROR']

            ag.delete_notification_configuration(notification['topic'], notification['types'])

    groups = connection.get_all_groups(names=[group_name])
    if groups:
        group = groups[0]

        if not wait_for_instances:
            group.delete(True)
            return True

        group.max_size = 0
        group.min_size = 0
        group.desired_capacity = 0
        group.update()
        instances = True
        while instances:
            tmp_groups = connection.get_all_groups(names=[group_name])
            if tmp_groups:
                tmp_group = tmp_groups[0]
                if not tmp_group.instances:
                    instances = False
            time.sleep(10)

        group.delete()
        while len(connection.get_all_groups(names=[group_name])):
            time.sleep(5)
        return True

    return False

def get_chunks(l, n):
    for i in xrange(0, len(l), n):
        yield l[i:i+n]

def update_size(group, max_size, min_size, dc):

    log.debug("setting ASG sizes")
    log.debug("minimum size: {0}, desired_capacity: {1}, max size: {2}".format(min_size, dc, max_size ))
    group.max_size = max_size
    group.min_size = min_size
    group.desired_capacity = dc
    group.update()

def replace(connection, module):
    batch_size = module.params.get('replace_batch_size')
    wait_timeout = module.params.get('wait_timeout')
    group_name = module.params.get('name')
    max_size =  module.params.get('max_size')
    min_size =  module.params.get('min_size')
    desired_capacity =  module.params.get('desired_capacity')
    lc_check = module.params.get('lc_check')
    replace_instances = module.params.get('replace_instances')

    as_group = connection.get_all_groups(names=[group_name])[0]
    wait_for_new_inst(module, connection, group_name, wait_timeout, as_group.min_size, 'viable_instances')
    props = get_properties(as_group)
    instances = props['instances']
    if replace_instances:
        instances = replace_instances

    #check if min_size/max_size/desired capacity have been specified and if not use ASG values
    if min_size is None:
        min_size = as_group.min_size
    if max_size is None:
        max_size = as_group.max_size
    if desired_capacity is None:
        desired_capacity = as_group.desired_capacity
    # check to see if instances are replaceable if checking launch configs

    new_instances, old_instances = get_instances_by_lc(props, lc_check, instances)
    num_new_inst_needed = desired_capacity - len(new_instances)

    if lc_check:
        if num_new_inst_needed == 0 and old_instances:
            log.debug("No new instances needed, but old instances are present. Removing old instances")
            terminate_batch(connection, module, old_instances, instances, True)
            as_group = connection.get_all_groups(names=[group_name])[0]
            props = get_properties(as_group)
            changed = True
            return(changed, props)

        #  we don't want to spin up extra instances if not necessary
        if num_new_inst_needed < batch_size:
            log.debug("Overriding batch size to {0}".format(num_new_inst_needed))
            batch_size = num_new_inst_needed

    if not old_instances:
        changed = False
        return(changed, props)

    # set temporary settings and wait for them to be reached
    # This should get overwritten if the number of instances left is less than the batch size.

    as_group = connection.get_all_groups(names=[group_name])[0]
    update_size(as_group, max_size + batch_size, min_size + batch_size, desired_capacity + batch_size)
    wait_for_new_inst(module, connection, group_name, wait_timeout, as_group.min_size, 'viable_instances')
    wait_for_elb(connection, module, group_name)
    as_group = connection.get_all_groups(names=[group_name])[0]
    props = get_properties(as_group)
    instances = props['instances']
    if replace_instances:
        instances = replace_instances
    log.debug("beginning main loop")
    for i in get_chunks(instances, batch_size):
        # break out of this loop if we have enough new instances
        break_early, desired_size, term_instances = terminate_batch(connection, module, i, instances, False)
        wait_for_term_inst(connection, module, term_instances)
        wait_for_new_inst(module, connection, group_name, wait_timeout, desired_size, 'viable_instances')
        wait_for_elb(connection, module, group_name)
        as_group = connection.get_all_groups(names=[group_name])[0]
        if break_early:
            log.debug("breaking loop")
            break
    update_size(as_group, max_size, min_size, desired_capacity)
    as_group = connection.get_all_groups(names=[group_name])[0]
    asg_properties = get_properties(as_group)
    log.debug("Rolling update complete.")
    changed=True
    return(changed, asg_properties)

def get_instances_by_lc(props, lc_check, initial_instances):

    new_instances = []
    old_instances = []
    # old instances are those that have the old launch config
    if lc_check:
        for i in props['instances']:
            if props['instance_facts'][i]['launch_config_name']  == props['launch_config_name']:
                new_instances.append(i)
            else:
                old_instances.append(i)

    else:
        log.debug("Comparing initial instances with current: {0}".format(initial_instances))
        for i in props['instances']:
            if i not in initial_instances:
                new_instances.append(i)
            else:
                old_instances.append(i)
    log.debug("New instances: {0}, {1}".format(len(new_instances), new_instances))
    log.debug("Old instances: {0}, {1}".format(len(old_instances), old_instances))

    return new_instances, old_instances


def list_purgeable_instances(props, lc_check, replace_instances, initial_instances):
    instances_to_terminate = []
    instances = ( inst_id for inst_id in replace_instances if inst_id in props['instances'])

    # check to make sure instances given are actually in the given ASG
    # and they have a non-current launch config
    if lc_check:
        for i in instances:
            if props['instance_facts'][i]['launch_config_name']  != props['launch_config_name']:
                instances_to_terminate.append(i)
    else:
        for i in instances:
            if i in initial_instances:
                instances_to_terminate.append(i)
    return instances_to_terminate

def terminate_batch(connection, module, replace_instances, initial_instances, leftovers=False):
    batch_size = module.params.get('replace_batch_size')
    min_size =  module.params.get('min_size')
    desired_capacity =  module.params.get('desired_capacity')
    group_name = module.params.get('name')
    wait_timeout = int(module.params.get('wait_timeout'))
    lc_check = module.params.get('lc_check')
    decrement_capacity = False
    break_loop = False

    as_group = connection.get_all_groups(names=[group_name])[0]
    props = get_properties(as_group)
    desired_size = as_group.min_size

    new_instances, old_instances = get_instances_by_lc(props, lc_check, initial_instances)
    num_new_inst_needed = desired_capacity - len(new_instances)

    # check to make sure instances given are actually in the given ASG
    # and they have a non-current launch config
    instances_to_terminate = list_purgeable_instances(props, lc_check, replace_instances, initial_instances)

    log.debug("new instances needed: {0}".format(num_new_inst_needed))
    log.debug("new instances: {0}".format(new_instances))
    log.debug("old instances: {0}".format(old_instances))
    log.debug("batch instances: {0}".format(",".join(instances_to_terminate)))

    if num_new_inst_needed == 0:
        decrement_capacity = True
        if as_group.min_size != min_size:
            as_group.min_size = min_size
            as_group.update()
            log.debug("Updating minimum size back to original of {0}".format(min_size))
        #if are some leftover old instances, but we are already at capacity with new ones
        # we don't want to decrement capacity
        if leftovers:
            decrement_capacity = False
        break_loop = True
        instances_to_terminate = old_instances
        desired_size = min_size
        log.debug("No new instances needed")

    if num_new_inst_needed < batch_size and num_new_inst_needed !=0 :
        instances_to_terminate = instances_to_terminate[:num_new_inst_needed]
        decrement_capacity = False
        break_loop = False
        log.debug("{0} new instances needed".format(num_new_inst_needed))

    log.debug("decrementing capacity: {0}".format(decrement_capacity))

    for instance_id in instances_to_terminate:
        elb_dreg(connection, module, group_name, instance_id)
        log.debug("terminating instance: {0}".format(instance_id))
        connection.terminate_instance(instance_id, decrement_capacity=decrement_capacity)

    # we wait to make sure the machines we marked as Unhealthy are
    # no longer in the list

    return break_loop, desired_size, instances_to_terminate


def wait_for_term_inst(connection, module, term_instances):

    batch_size = module.params.get('replace_batch_size')
    wait_timeout = module.params.get('wait_timeout')
    group_name = module.params.get('name')
    lc_check = module.params.get('lc_check')
    as_group = connection.get_all_groups(names=[group_name])[0]
    props = get_properties(as_group)
    count = 1
    wait_timeout = time.time() + wait_timeout
    while wait_timeout > time.time() and count > 0:
        log.debug("waiting for instances to terminate")
        count = 0
        as_group = connection.get_all_groups(names=[group_name])[0]
        props = get_properties(as_group)
        instance_facts = props['instance_facts']
        instances = ( i for i in instance_facts if i in term_instances)
        for i in instances:
            lifecycle = instance_facts[i]['lifecycle_state']
            health = instance_facts[i]['health_status']
            log.debug("Instance {0} has state of {1},{2}".format(i,lifecycle,health ))
            if lifecycle == 'Terminating' or health == 'Unhealthy':
                count += 1
        time.sleep(10)

    if wait_timeout <= time.time():
        # waiting took too long
        module.fail_json(msg = "Waited too long for old instances to terminate. %s" % time.asctime())


def wait_for_new_inst(module, connection, group_name, wait_timeout, desired_size, prop):

    # make sure we have the latest stats after that last loop.
    as_group = connection.get_all_groups(names=[group_name])[0]
    props = get_properties(as_group)
    log.debug("Waiting for {0} = {1}, currently {2}".format(prop, desired_size, props[prop]))
    # now we make sure that we have enough instances in a viable state
    wait_timeout = time.time() + wait_timeout
    while wait_timeout > time.time() and desired_size > props[prop]:
        log.debug("Waiting for {0} = {1}, currently {2}".format(prop, desired_size, props[prop]))
        time.sleep(10)
        as_group = connection.get_all_groups(names=[group_name])[0]
        props = get_properties(as_group)
    if wait_timeout <= time.time():
        # waiting took too long
        module.fail_json(msg = "Waited too long for new instances to become viable. %s" % time.asctime())
    log.debug("Reached {0}: {1}".format(prop, desired_size))
    return props

def main():
    argument_spec = ec2_argument_spec()
    argument_spec.update(
        dict(
            name=dict(required=True, type='str'),
            load_balancers=dict(type='list'),
            availability_zones=dict(type='list'),
            launch_config_name=dict(type='str'),
            min_size=dict(type='int'),
            max_size=dict(type='int'),
            placement_group=dict(type='str'),
            desired_capacity=dict(type='int'),
            vpc_zone_identifier=dict(type='list'),
            replace_batch_size=dict(type='int', default=1),
            replace_all_instances=dict(type='bool', default=False),
            replace_instances=dict(type='list', default=[]),
            lc_check=dict(type='bool', default=True),
            wait_timeout=dict(type='int', default=300),
            state=dict(default='present', choices=['present', 'absent']),
            tags=dict(type='list', default=[]),
            health_check_period=dict(type='int', default=300),
            health_check_type=dict(default='EC2', choices=['EC2', 'ELB']),
            default_cooldown=dict(type='int', default=300),
            wait_for_instances=dict(type='bool', default=True),
            termination_policies=dict(type='list', default='Default'),
            notifications=dict(type='list', default=[]),
            notification_topic=dict(type='str', default=None),
            notification_types=dict(type='list', default=[
                'autoscaling:EC2_INSTANCE_LAUNCH',
                'autoscaling:EC2_INSTANCE_LAUNCH_ERROR',
                'autoscaling:EC2_INSTANCE_TERMINATE',
                'autoscaling:EC2_INSTANCE_TERMINATE_ERROR'
            ]),
            suspend_processes=dict(type='list', default=[])
        ),
    )

    module = AnsibleModule(
        argument_spec=argument_spec,
        mutually_exclusive = [
            ['replace_all_instances', 'replace_instances'],
            ['notifications', 'notification_topic']
        ]
    )

    if not HAS_BOTO:
        module.fail_json(msg='boto required for this module')

    state = module.params.get('state')
    replace_instances = module.params.get('replace_instances')
    replace_all_instances = module.params.get('replace_all_instances')
    region, ec2_url, aws_connect_params = get_aws_connection_info(module)
    try:
        connection = connect_to_aws(boto.ec2.autoscale, region, **aws_connect_params)
        if not connection:
            module.fail_json(msg="failed to connect to AWS for the given region: %s" % str(region))
    except boto.exception.NoAuthHandlerFound as e:
        module.fail_json(msg=str(e))
    changed = create_changed = replace_changed = False
    warnings = []

    if module.params.get('notification_topic') is not None:
        warnings.append('The notification_topic and notification_types options have been deprecated in favor of notifications.')

    if state == 'present':
        create_changed, asg_properties=create_autoscaling_group(connection, module)
    elif state == 'absent':
        changed = delete_autoscaling_group(connection, module)
        module.exit_json( changed = changed )
    if replace_all_instances or replace_instances:
        replace_changed, asg_properties=replace(connection, module)
    if create_changed or replace_changed:
        changed = True
    module.exit_json( warnings = warnings, changed = changed, **asg_properties )

if __name__ == '__main__':
    main()<|MERGE_RESOLUTION|>--- conflicted
+++ resolved
@@ -156,7 +156,11 @@
         description:
           - A list of auto scaling events to trigger notifications on.
         required: false
-        default: ['autoscaling:EC2_INSTANCE_LAUNCH', 'autoscaling:EC2_INSTANCE_LAUNCH_ERROR', 'autoscaling:EC2_INSTANCE_TERMINATE', 'autoscaling:EC2_INSTANCE_TERMINATE_ERROR']
+        default:
+            - 'autoscaling:EC2_INSTANCE_LAUNCH'
+            - 'autoscaling:EC2_INSTANCE_LAUNCH_ERROR'
+            - 'autoscaling:EC2_INSTANCE_TERMINATE'
+            - 'autoscaling:EC2_INSTANCE_TERMINATE_ERROR'
     required: false
     default: []
     version_added: "2.4"
@@ -168,17 +172,12 @@
     version_added: "2.2"
   notification_types:
     description:
-<<<<<<< HEAD
       - This option has been deprecated in favor of C(notifications). A list of auto scaling events to trigger notifications on.
-    default: ['autoscaling:EC2_INSTANCE_LAUNCH', 'autoscaling:EC2_INSTANCE_LAUNCH_ERROR', 'autoscaling:EC2_INSTANCE_TERMINATE', 'autoscaling:EC2_INSTANCE_TERMINATE_ERROR']
-=======
-      - A list of auto scaling events to trigger notifications on.
     default:
         - 'autoscaling:EC2_INSTANCE_LAUNCH'
         - 'autoscaling:EC2_INSTANCE_LAUNCH_ERROR'
         - 'autoscaling:EC2_INSTANCE_TERMINATE'
         - 'autoscaling:EC2_INSTANCE_TERMINATE_ERROR'
->>>>>>> 13b2f111
     required: false
     version_added: "2.2"
   suspend_processes:
