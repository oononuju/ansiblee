--- conflicted
+++ resolved
@@ -205,10 +205,6 @@
         elif hasattr(api_response, 'message'):
             message_str = api_response.message
         else:
-<<<<<<< HEAD
-            attrs = [key for key in api_response.__dict__.keys(
-            ) if not key.startswith("__") and key != "discriminator"]
-=======
             # This is what the default output would look like before processing
             # {
             #     "_automatic_deployment": "True",
@@ -226,7 +222,7 @@
             #     "discriminator": "None"
             # }
             attrs = [key for key in api_response.__dict__.keys() if not key.startswith("__") and key != "discriminator"]
->>>>>>> adbe2128
+            
             api_dict = {}
             for attr in attrs:
                 val = str(api_response.__dict__[
