# -*- coding: utf-8 -*-

# Copyright: (c) 2013, Romeo Theriault <romeot () hawaii.edu>
# GNU General Public License v3.0+ (see COPYING or https://www.gnu.org/licenses/gpl-3.0.txt)

from __future__ import annotations


DOCUMENTATION = r"""
---
module: uri
short_description: Interacts with webservices
description:
  - Interacts with HTTP and HTTPS web services and supports Digest, Basic and WSSE
    HTTP authentication mechanisms.
  - For Windows targets, use the M(ansible.windows.win_uri) module instead.
version_added: "1.1"
options:
  ciphers:
    description:
      - SSL/TLS Ciphers to use for the request.
      - 'When a list is provided, all ciphers are joined in order with V(:)'
      - See the L(OpenSSL Cipher List Format,https://www.openssl.org/docs/manmaster/man1/openssl-ciphers.html#CIPHER-LIST-FORMAT)
        for more details.
      - The available ciphers is dependent on the Python and OpenSSL/LibreSSL versions.
    type: list
    elements: str
    version_added: '2.14'
  decompress:
    description:
      - Whether to attempt to decompress gzip content-encoded responses.
    type: bool
    default: true
    version_added: '2.14'
  url:
    description:
      - HTTP or HTTPS URL in the form (http|https)://host.domain[:port]/path.
    type: str
    required: true
  dest:
    description:
      - A path of where to download the file to (if desired). If O(dest) is a
        directory, the basename of the file on the remote server will be used.
    type: path
  url_username:
    description:
      - A username for the module to use for Digest, Basic or WSSE authentication.
    type: str
    aliases: [ user ]
  url_password:
    description:
      - A password for the module to use for Digest, Basic or WSSE authentication.
    type: str
    aliases: [ password ]
  body:
    description:
      - The body of the http request/response to the web service. If O(body_format) is set
        to V(json) it will take an already formatted JSON string or convert a data structure
        into JSON.
<<<<<<< HEAD
      - If C(body_format) is set to 'form-urlencoded' it will convert a dictionary
        or list of tuples into an 'application/x-www-form-urlencoded' string. (Added in v2.7)
      - If C(body_format) is set to 'form-multipart' it will convert a dictionary
        into 'multipart/form-multipart' body. (Added in v2.10)
      - If C(body_format) is set to 'form-multipart' the option 'multipart_encoding' allows to change multipart file encoding. (Added in v2.16)
=======
      - If O(body_format) is set to V(form-urlencoded) it will convert a dictionary
        or list of tuples into an C(application/x-www-form-urlencoded) string. (Added in v2.7)
      - If O(body_format) is set to V(form-multipart) it will convert a dictionary
        into C(multipart/form-multipart) body. (Added in v2.10)
>>>>>>> 363c57b3
    type: raw
  body_format:
    description:
      - The serialization format of the body. When set to V(json), V(form-multipart), or V(form-urlencoded), encodes
        the body argument, if needed, and automatically sets the C(Content-Type) header accordingly.
      - As of v2.3 it is possible to override the C(Content-Type) header, when
        set to V(json) or V(form-urlencoded) via the O(headers) option.
      - The C(Content-Type) header cannot be overridden when using V(form-multipart).
      - V(form-urlencoded) was added in v2.7.
      - V(form-multipart) was added in v2.10.
    type: str
    choices: [ form-urlencoded, json, raw, form-multipart ]
    default: raw
    version_added: "2.0"
  method:
    description:
      - The HTTP method of the request or response.
      - In more recent versions we do not restrict the method at the module level anymore
        but it still must be a valid method accepted by the service handling the request.
    type: str
    default: GET
  return_content:
    description:
      - Whether or not to return the body of the response as a "content" key in
        the dictionary result no matter it succeeded or failed.
      - Independently of this option, if the reported C(Content-Type) is C(application/json), then the JSON is
        always loaded into a key called RV(ignore:json) in the dictionary results.
    type: bool
    default: no
  force_basic_auth:
    description:
      - Force the sending of the Basic authentication header upon initial request.
      - When this setting is V(false), this module will first try an unauthenticated request, and when the server replies
        with an C(HTTP 401) error, it will submit the Basic authentication header.
      - When this setting is V(true), this module will immediately send a Basic authentication header on the first
        request.
      - "Use this setting in any of the following scenarios:"
      - You know the webservice endpoint always requires HTTP Basic authentication, and you want to speed up your
        requests by eliminating the first roundtrip.
      - The web service does not properly send an HTTP 401 error to your client, so Ansible's HTTP library will not
        properly respond with HTTP credentials, and logins will fail.
      - The webservice bans or rate-limits clients that cause any HTTP 401 errors.
    type: bool
    default: no
  follow_redirects:
    description:
      - Whether or not the URI module should follow redirects.
    type: str
    default: safe
    choices:
      all: Will follow all redirects.
      none: Will not follow any redirects.
      safe: Only redirects doing GET or HEAD requests will be followed.
      urllib2: Defer to urllib2 behavior (As of writing this follows HTTP redirects).
      'no': (DEPRECATED, removed in 2.22) alias of V(none).
      'yes': (DEPRECATED, removed in 2.22) alias of V(all).
  creates:
    description:
      - A filename, when it already exists, this step will not be run.
    type: path
  removes:
    description:
      - A filename, when it does not exist, this step will not be run.
    type: path
  status_code:
    description:
      - A list of valid, numeric, HTTP status codes that signifies success of the request.
    type: list
    elements: int
    default: [ 200 ]
  timeout:
    description:
      - The socket level timeout in seconds
    type: int
    default: 30
  headers:
    description:
        - Add custom HTTP headers to a request in the format of a YAML hash. As
          of Ansible 2.3 supplying C(Content-Type) here will override the header
          generated by supplying V(json) or V(form-urlencoded) for O(body_format).
    type: dict
    default: {}
    version_added: '2.1'
  validate_certs:
    description:
      - If V(false), SSL certificates will not be validated.
      - This should only set to V(false) used on personally controlled sites using self-signed certificates.
      - Prior to 1.9.2 the code defaulted to V(false).
    type: bool
    default: true
    version_added: '1.9.2'
  client_cert:
    description:
      - PEM formatted certificate chain file to be used for SSL client authentication.
      - This file can also include the key as well, and if the key is included, O(client_key) is not required.
    type: path
    version_added: '2.4'
  client_key:
    description:
      - PEM formatted file that contains your private key to be used for SSL client authentication.
      - If O(client_cert) contains both the certificate and key, this option is not required.
    type: path
    version_added: '2.4'
  ca_path:
    description:
      - PEM formatted file that contains a CA certificate to be used for validation.
    type: path
    version_added: '2.11'
  src:
    description:
      - Path to file to be submitted to the remote server.
      - Cannot be used with O(body).
      - Should be used with O(force_basic_auth) to ensure success when the remote end sends a 401.
    type: path
    version_added: '2.7'
  remote_src:
    description:
      - If V(false), the module will search for the O(src) on the controller node.
      - If V(true), the module will search for the O(src) on the managed (remote) node.
    type: bool
    default: no
    version_added: '2.7'
  force:
    description:
      - If V(true) do not get a cached copy.
    type: bool
    default: no
  use_proxy:
    description:
      - If V(false), it will not use a proxy, even if one is defined in an environment variable on the target hosts.
    type: bool
    default: true
  unix_socket:
    description:
    - Path to Unix domain socket to use for connection.
    type: path
    version_added: '2.8'
  http_agent:
    description:
      - Header to identify as, generally appears in web server logs.
    type: str
    default: ansible-httpget
  unredirected_headers:
    description:
      - A list of header names that will not be sent on subsequent redirected requests. This list is case
        insensitive. By default all headers will be redirected. In some cases it may be beneficial to list
        headers such as C(Authorization) here to avoid potential credential exposure.
    default: []
    type: list
    elements: str
    version_added: '2.12'
  use_gssapi:
    description:
      - Use GSSAPI to perform the authentication, typically this is for Kerberos or Kerberos through Negotiate
        authentication.
      - Requires the Python library L(gssapi,https://github.com/pythongssapi/python-gssapi) to be installed.
      - Credentials for GSSAPI can be specified with O(url_username)/O(url_password) or with the GSSAPI env var
        C(KRB5CCNAME) that specified a custom Kerberos credential cache.
      - NTLM authentication is B(not) supported even if the GSSAPI mech for NTLM has been installed.
    type: bool
    default: no
    version_added: '2.11'
  use_netrc:
    description:
      - Determining whether to use credentials from C(~/.netrc) file.
      - By default C(.netrc) is used with Basic authentication headers.
      - When V(false), C(.netrc) credentials are ignored.
    type: bool
    default: true
    version_added: '2.14'
extends_documentation_fragment:
  - action_common_attributes
  - files
attributes:
    check_mode:
        support: none
    diff_mode:
        support: none
    platform:
        platforms: posix
notes:
  - The dependency on httplib2 was removed in Ansible 2.1.
  - The module returns all the HTTP headers in lower-case.
  - For Windows targets, use the M(ansible.windows.win_uri) module instead.
seealso:
- module: ansible.builtin.get_url
- module: ansible.windows.win_uri
author:
- Romeo Theriault (@romeotheriault)
"""

EXAMPLES = r"""
- name: Check that you can connect (GET) to a page and it returns a status 200
  ansible.builtin.uri:
    url: http://www.example.com

- name: Check that a page returns successfully but fail if the word AWESOME is not in the page contents
  ansible.builtin.uri:
    url: http://www.example.com
    return_content: true
  register: this
  failed_when: "this is failed or 'AWESOME' not in this.content"

- name: Create a JIRA issue
  ansible.builtin.uri:
    url: https://your.jira.example.com/rest/api/2/issue/
    user: your_username
    password: your_pass
    method: POST
    body: "{{ lookup('ansible.builtin.file','issue.json') }}"
    force_basic_auth: true
    status_code: 201
    body_format: json

- name: Login to a form based webpage, then use the returned cookie to access the app in later tasks
  ansible.builtin.uri:
    url: https://your.form.based.auth.example.com/index.php
    method: POST
    body_format: form-urlencoded
    body:
      name: your_username
      password: your_password
      enter: Sign in
    status_code: 302
  register: login

- name: Login to a form based webpage using a list of tuples
  ansible.builtin.uri:
    url: https://your.form.based.auth.example.com/index.php
    method: POST
    body_format: form-urlencoded
    body:
    - [ name, your_username ]
    - [ password, your_password ]
    - [ enter, Sign in ]
    status_code: 302
  register: login

- name: Upload a file via multipart/form-multipart
  ansible.builtin.uri:
    url: https://httpbin.org/post
    method: POST
    body_format: form-multipart
    body:
      file1:
        filename: /bin/true
        mime_type: application/octet-stream
        multipart_encoding: base64
      file2:
        content: text based file content
        filename: fake.txt
        mime_type: text/plain
        multipart_encoding: 7or8bit
      text_form_field: value

- name: Connect to website using a previously stored cookie
  ansible.builtin.uri:
    url: https://your.form.based.auth.example.com/dashboard.php
    method: GET
    return_content: true
    headers:
      Cookie: "{{ login.cookies_string }}"

- name: Queue build of a project in Jenkins
  ansible.builtin.uri:
    url: http://{{ jenkins.host }}/job/{{ jenkins.job }}/build?token={{ jenkins.token }}
    user: "{{ jenkins.user }}"
    password: "{{ jenkins.password }}"
    method: GET
    force_basic_auth: true
    status_code: 201

- name: POST from contents of local file
  ansible.builtin.uri:
    url: https://httpbin.org/post
    method: POST
    src: file.json

- name: POST from contents of remote file
  ansible.builtin.uri:
    url: https://httpbin.org/post
    method: POST
    src: /path/to/my/file.json
    remote_src: true

- name: Create workspaces in Log analytics Azure
  ansible.builtin.uri:
    url: https://www.mms.microsoft.com/Embedded/Api/ConfigDataSources/LogManagementData/Save
    method: POST
    body_format: json
    status_code: [200, 202]
    return_content: true
    headers:
      Content-Type: application/json
      x-ms-client-workspace-path: /subscriptions/{{ sub_id }}/resourcegroups/{{ res_group }}/providers/microsoft.operationalinsights/workspaces/{{ w_spaces }}
      x-ms-client-platform: ibiza
      x-ms-client-auth-token: "{{ token_az }}"
    body:

- name: Pause play until a URL is reachable from this host
  ansible.builtin.uri:
    url: "http://192.0.2.1/some/test"
    follow_redirects: none
    method: GET
  register: _result
  until: _result.status == 200
  retries: 720 # 720 * 5 seconds = 1hour (60*60/5)
  delay: 5 # Every 5 seconds

- name: Provide SSL/TLS ciphers as a list
  uri:
    url: https://example.org
    ciphers:
      - '@SECLEVEL=2'
      - ECDH+AESGCM
      - ECDH+CHACHA20
      - ECDH+AES
      - DHE+AES
      - '!aNULL'
      - '!eNULL'
      - '!aDSS'
      - '!SHA1'
      - '!AESCCM'

- name: Provide SSL/TLS ciphers as an OpenSSL formatted cipher list
  uri:
    url: https://example.org
    ciphers: '@SECLEVEL=2:ECDH+AESGCM:ECDH+CHACHA20:ECDH+AES:DHE+AES:!aNULL:!eNULL:!aDSS:!SHA1:!AESCCM'
"""

RETURN = r"""
# The return information includes all the HTTP headers in lower-case.
content:
  description: The response body content.
  returned: status not in status_code or return_content is true
  type: str
  sample: "{}"
cookies:
  description: The cookie values placed in cookie jar.
  returned: on success
  type: dict
  sample: {"SESSIONID": "[SESSIONID]"}
  version_added: "2.4"
cookies_string:
  description: The value for future request Cookie headers.
  returned: on success
  type: str
  sample: "SESSIONID=[SESSIONID]"
  version_added: "2.6"
elapsed:
  description: The number of seconds that elapsed while performing the download.
  returned: on success
  type: int
  sample: 23
msg:
  description: The HTTP message from the request.
  returned: always
  type: str
  sample: OK (unknown bytes)
path:
  description: destination file/path
  returned: dest is defined
  type: str
  sample: /path/to/file.txt
redirected:
  description: Whether the request was redirected.
  returned: on success
  type: bool
  sample: false
status:
  description: The HTTP status code from the request.
  returned: always
  type: int
  sample: 200
url:
  description: The actual URL used for the request.
  returned: always
  type: str
  sample: https://www.ansible.com/
"""

import json
import os
import re
import shutil
import tempfile

from ansible.module_utils.basic import AnsibleModule, sanitize_keys
from ansible.module_utils.six import binary_type, iteritems, string_types
from ansible.module_utils.six.moves.urllib.parse import urlencode, urlsplit
from ansible.module_utils.common.text.converters import to_native, to_text
from ansible.module_utils.compat.datetime import utcnow, utcfromtimestamp
from ansible.module_utils.six.moves.collections_abc import Mapping, Sequence
from ansible.module_utils.urls import fetch_url, get_response_filename, parse_content_type, prepare_multipart, url_argument_spec

JSON_CANDIDATES = {'json', 'javascript'}

# List of response key names we do not want sanitize_keys() to change.
NO_MODIFY_KEYS = frozenset(
    ('msg', 'exception', 'warnings', 'deprecations', 'failed', 'skipped',
     'changed', 'rc', 'stdout', 'stderr', 'elapsed', 'path', 'location',
     'content_type')
)


def format_message(err, resp):
    msg = resp.pop('msg')
    return err + (' %s' % msg if msg else '')


def write_file(module, dest, content, resp):
    """
    Create temp file and write content to dest file only if content changed
    """

    tmpsrc = None

    try:
        fd, tmpsrc = tempfile.mkstemp(dir=module.tmpdir)
        with os.fdopen(fd, 'wb') as f:
            if isinstance(content, binary_type):
                f.write(content)
            else:
                shutil.copyfileobj(content, f)
    except Exception as e:
        if tmpsrc and os.path.exists(tmpsrc):
            os.remove(tmpsrc)
        msg = format_message("Failed to create temporary content file: %s" % to_native(e), resp)
        module.fail_json(msg=msg, **resp)

    checksum_src = module.sha1(tmpsrc)
    checksum_dest = module.sha1(dest)

    if checksum_src != checksum_dest:
        try:
            module.atomic_move(tmpsrc, dest)
        except Exception as e:
            if os.path.exists(tmpsrc):
                os.remove(tmpsrc)
            msg = format_message("failed to copy %s to %s: %s" % (tmpsrc, dest, to_native(e)), resp)
            module.fail_json(msg=msg, **resp)

    if os.path.exists(tmpsrc):
        os.remove(tmpsrc)


def absolute_location(url, location):
    """Attempts to create an absolute URL based on initial URL, and
    next URL, specifically in the case of a ``Location`` header.
    """

    if '://' in location:
        return location

    elif location.startswith('/'):
        parts = urlsplit(url)
        base = url.replace(parts[2], '')
        return '%s%s' % (base, location)

    elif not location.startswith('/'):
        base = os.path.dirname(url)
        return '%s/%s' % (base, location)

    else:
        return location


def kv_list(data):
    """ Convert data into a list of key-value tuples """
    if data is None:
        return None

    if isinstance(data, Sequence):
        return list(data)

    if isinstance(data, Mapping):
        return list(data.items())

    raise TypeError('cannot form-urlencode body, expect list or dict')


def form_urlencoded(body):
    """ Convert data into a form-urlencoded string """
    if isinstance(body, string_types):
        return body

    if isinstance(body, (Mapping, Sequence)):
        result = []
        # Turn a list of lists into a list of tuples that urlencode accepts
        for key, values in kv_list(body):
            if isinstance(values, string_types) or not isinstance(values, (Mapping, Sequence)):
                values = [values]
            for value in values:
                if value is not None:
                    result.append((to_text(key), to_text(value)))
        return urlencode(result, doseq=True)

    return body


def uri(module, url, dest, body, body_format, method, headers, socket_timeout, ca_path, unredirected_headers, decompress,
        ciphers, use_netrc):
    # is dest is set and is a directory, let's check if we get redirected and
    # set the filename from that url

    src = module.params['src']
    if src:
        try:
            headers.update({
                'Content-Length': os.stat(src).st_size
            })
            data = open(src, 'rb')
        except OSError:
            module.fail_json(msg='Unable to open source file %s' % src, elapsed=0)
    else:
        data = body

    kwargs = {}
    if dest is not None and os.path.isfile(dest):
        # if destination file already exist, only download if file newer
        kwargs['last_mod_time'] = utcfromtimestamp(os.path.getmtime(dest))

    if module.params.get('follow_redirects') in ('no', 'yes'):
        module.deprecate(
            "Using 'yes' or 'no' for 'follow_redirects' parameter is deprecated.",
            version='2.22'
        )

    resp, info = fetch_url(module, url, data=data, headers=headers,
                           method=method, timeout=socket_timeout, unix_socket=module.params['unix_socket'],
                           ca_path=ca_path, unredirected_headers=unredirected_headers,
                           use_proxy=module.params['use_proxy'], decompress=decompress,
                           ciphers=ciphers, use_netrc=use_netrc, force=module.params['force'], **kwargs)

    if src:
        # Try to close the open file handle
        try:
            data.close()
        except Exception:
            pass

    return resp, info


def main():
    argument_spec = url_argument_spec()
    argument_spec['url']['required'] = True
    argument_spec.update(
        dest=dict(type='path'),
        url_username=dict(type='str', aliases=['user']),
        url_password=dict(type='str', aliases=['password'], no_log=True),
        body=dict(type='raw'),
        body_format=dict(type='str', default='raw', choices=['form-urlencoded', 'json', 'raw', 'form-multipart']),
        src=dict(type='path'),
        method=dict(type='str', default='GET'),
        return_content=dict(type='bool', default=False),
        follow_redirects=dict(type='str', default='safe', choices=['all', 'no', 'none', 'safe', 'urllib2', 'yes']),
        creates=dict(type='path'),
        removes=dict(type='path'),
        status_code=dict(type='list', elements='int', default=[200]),
        timeout=dict(type='int', default=30),
        headers=dict(type='dict', default={}),
        unix_socket=dict(type='path'),
        remote_src=dict(type='bool', default=False),
        ca_path=dict(type='path', default=None),
        unredirected_headers=dict(type='list', elements='str', default=[]),
        decompress=dict(type='bool', default=True),
        ciphers=dict(type='list', elements='str'),
        use_netrc=dict(type='bool', default=True),
    )

    module = AnsibleModule(
        argument_spec=argument_spec,
        add_file_common_args=True,
        mutually_exclusive=[['body', 'src']],
    )

    url = module.params['url']
    body = module.params['body']
    body_format = module.params['body_format'].lower()
    method = module.params['method'].upper()
    dest = module.params['dest']
    return_content = module.params['return_content']
    creates = module.params['creates']
    removes = module.params['removes']
    status_code = [int(x) for x in list(module.params['status_code'])]
    socket_timeout = module.params['timeout']
    ca_path = module.params['ca_path']
    dict_headers = module.params['headers']
    unredirected_headers = module.params['unredirected_headers']
    decompress = module.params['decompress']
    ciphers = module.params['ciphers']
    use_netrc = module.params['use_netrc']

    if not re.match('^[A-Z]+$', method):
        module.fail_json(msg="Parameter 'method' needs to be a single word in uppercase, like GET or POST.")

    if body_format == 'json':
        # Encode the body unless its a string, then assume it is pre-formatted JSON
        if not isinstance(body, string_types):
            body = json.dumps(body)
        if 'content-type' not in [header.lower() for header in dict_headers]:
            dict_headers['Content-Type'] = 'application/json'
    elif body_format == 'form-urlencoded':
        if not isinstance(body, string_types):
            try:
                body = form_urlencoded(body)
            except ValueError as e:
                module.fail_json(msg='failed to parse body as form_urlencoded: %s' % to_native(e), elapsed=0)
        if 'content-type' not in [header.lower() for header in dict_headers]:
            dict_headers['Content-Type'] = 'application/x-www-form-urlencoded'
    elif body_format == 'form-multipart':
        try:
            content_type, body = prepare_multipart(body)
        except (TypeError, ValueError) as e:
            module.fail_json(msg='failed to parse body as form-multipart: %s' % to_native(e))
        dict_headers['Content-Type'] = content_type

    if creates is not None:
        # do not run the command if the line contains creates=filename
        # and the filename already exists.  This allows idempotence
        # of uri executions.
        if os.path.exists(creates):
            module.exit_json(stdout="skipped, since '%s' exists" % creates, changed=False)

    if removes is not None:
        # do not run the command if the line contains removes=filename
        # and the filename does not exist.  This allows idempotence
        # of uri executions.
        if not os.path.exists(removes):
            module.exit_json(stdout="skipped, since '%s' does not exist" % removes, changed=False)

    # Make the request
    start = utcnow()
    r, info = uri(module, url, dest, body, body_format, method,
                  dict_headers, socket_timeout, ca_path, unredirected_headers,
                  decompress, ciphers, use_netrc)

    elapsed = (utcnow() - start).seconds

    if r and dest is not None and os.path.isdir(dest):
        filename = get_response_filename(r) or 'index.html'
        dest = os.path.join(dest, filename)

    if r and r.fp is not None:
        # r may be None for some errors
        # r.fp may be None depending on the error, which means there are no headers either
        content_type, main_type, sub_type, content_encoding = parse_content_type(r)
    else:
        content_type = 'application/octet-stream'
        main_type = 'application'
        sub_type = 'octet-stream'
        content_encoding = 'utf-8'

    if sub_type and '+' in sub_type:
        # https://www.rfc-editor.org/rfc/rfc6839#section-3.1
        sub_type_suffix = sub_type.partition('+')[2]
        maybe_json = content_type and sub_type_suffix.lower() in JSON_CANDIDATES
    elif sub_type:
        maybe_json = content_type and sub_type.lower() in JSON_CANDIDATES
    else:
        maybe_json = False

    maybe_output = maybe_json or return_content or info['status'] not in status_code

    if maybe_output:
        try:
            if r.fp is None or r.closed:
                raise TypeError
            content = r.read()
        except (AttributeError, TypeError):
            # there was no content, but the error read()
            # may have been stored in the info as 'body'
            content = info.pop('body', b'')
    elif r:
        content = r
    else:
        content = None

    resp = {}
    resp['redirected'] = info['url'] != url
    resp.update(info)

    resp['elapsed'] = elapsed
    resp['status'] = int(resp['status'])
    resp['changed'] = False

    # Write the file out if requested
    if r and dest is not None:
        if resp['status'] in status_code and resp['status'] != 304:
            write_file(module, dest, content, resp)
            # allow file attribute changes
            resp['changed'] = True
            module.params['path'] = dest
            file_args = module.load_file_common_arguments(module.params, path=dest)
            resp['changed'] = module.set_fs_attributes_if_different(file_args, resp['changed'])
        resp['path'] = dest

    # Transmogrify the headers, replacing '-' with '_', since variables don't
    # work with dashes.
    # In python3, the headers are title cased.  Lowercase them to be
    # compatible with the python2 behaviour.
    uresp = {}
    for key, value in iteritems(resp):
        ukey = key.replace("-", "_").lower()
        uresp[ukey] = value

    if 'location' in uresp:
        uresp['location'] = absolute_location(url, uresp['location'])

    # Default content_encoding to try
    if isinstance(content, binary_type):
        u_content = to_text(content, encoding=content_encoding)
        if maybe_json:
            try:
                js = json.loads(u_content)
                uresp['json'] = js
            except Exception:
                ...
    else:
        u_content = None

    if module.no_log_values:
        uresp = sanitize_keys(uresp, module.no_log_values, NO_MODIFY_KEYS)

    if resp['status'] not in status_code:
        uresp['msg'] = 'Status code was %s and not %s: %s' % (resp['status'], status_code, uresp.get('msg', ''))
        if return_content:
            module.fail_json(content=u_content, **uresp)
        else:
            module.fail_json(**uresp)
    elif return_content:
        module.exit_json(content=u_content, **uresp)
    else:
        module.exit_json(**uresp)


if __name__ == '__main__':
    main()<|MERGE_RESOLUTION|>--- conflicted
+++ resolved
@@ -57,18 +57,11 @@
       - The body of the http request/response to the web service. If O(body_format) is set
         to V(json) it will take an already formatted JSON string or convert a data structure
         into JSON.
-<<<<<<< HEAD
-      - If C(body_format) is set to 'form-urlencoded' it will convert a dictionary
-        or list of tuples into an 'application/x-www-form-urlencoded' string. (Added in v2.7)
-      - If C(body_format) is set to 'form-multipart' it will convert a dictionary
-        into 'multipart/form-multipart' body. (Added in v2.10)
-      - If C(body_format) is set to 'form-multipart' the option 'multipart_encoding' allows to change multipart file encoding. (Added in v2.16)
-=======
       - If O(body_format) is set to V(form-urlencoded) it will convert a dictionary
         or list of tuples into an C(application/x-www-form-urlencoded) string. (Added in v2.7)
       - If O(body_format) is set to V(form-multipart) it will convert a dictionary
         into C(multipart/form-multipart) body. (Added in v2.10)
->>>>>>> 363c57b3
+      - If C(body_format) is set to 'form-multipart' the option 'multipart_encoding' allows to change multipart file encoding. (Added in v2.16)    
     type: raw
   body_format:
     description:
