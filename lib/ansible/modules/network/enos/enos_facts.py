#!/usr/bin/python
# -*- coding: utf-8 -*-
#
# (C) 2017 Red Hat Inc.
# Copyright (C) 2017 Lenovo.
#
# GNU General Public License v3.0+
#
# This program is distributed in the hope that it will be useful,
# but WITHOUT ANY WARRANTY; without even the implied warranty of
# MERCHANTABILITY or FITNESS FOR A PARTICULAR PURPOSE.  See the
# GNU General Public License for more details.
#
# (see COPYING or https://www.gnu.org/licenses/gpl-3.0.txt)
<<<<<<< HEAD
# (see COPYING or https://www.gnu.org/licenses/gpl-3.0.txt)
#
=======
>>>>>>> 86387df8
#
# Module to Collect facts from Lenovo Switches running Lenovo ENOS commands
# Lenovo Networking
#
from __future__ import absolute_import, division, print_function
__metaclass__ = type


ANSIBLE_METADATA = {'metadata_version': '1.1',
                    'status': ['preview'],
                    'supported_by': 'community'}

DOCUMENTATION = '''
---
module: enos_facts
version_added: "2.5"
author: "Anil Kumar Muraleedharan (@amuraleedhar)"
short_description: Collect facts from remote devices running Lenovo ENOS
description:
  - Collects a base set of device facts from a remote Lenovo device
    running on ENOS.  This module prepends all of the
    base network fact keys with C(ansible_net_<fact>).  The facts
    module will always collect a base set of facts from the device
    and can enable or disable collection of additional facts.
extends_documentation_fragment: enos
notes:
  - Tested against ENOS 8.4.1.68
options:
  gather_subset:
    description:
      - When supplied, this argument will restrict the facts collected
        to a given subset.  Possible values for this argument include
        all, hardware, config, and interfaces.  Can specify a list of
        values to include a larger subset.  Values can also be used
        with an initial C(M(!)) to specify that a specific subset should
        not be collected.
    required: false
    default: '!config'
'''
EXAMPLES = '''
Tasks: The following are examples of using the module enos_facts.
---
- name: Test Enos Facts
  enos_facts:
    provider={{ cli }}

  vars:
    cli:
      host: "{{ inventory_hostname }}"
      port: 22
      username: admin
      password: admin
      transport: cli
      timeout: 30
      authorize: True
      auth_pass:

---
# Collect all facts from the device
- enos_facts:
    gather_subset: all
    provider: "{{ cli }}"

# Collect only the config and default facts
- enos_facts:
    gather_subset:
      - config
    provider: "{{ cli }}"

# Do not collect hardware facts
- enos_facts:
    gather_subset:
      - "!hardware"
    provider: "{{ cli }}"

'''
RETURN = '''
  ansible_net_gather_subset:
    description: The list of fact subsets collected from the device
    returned: always
    type: list
# default
  ansible_net_model:
    description: The model name returned from the Lenovo ENOS device
    returned: always
    type: str
  ansible_net_serialnum:
    description: The serial number of the Lenovo ENOS device
    returned: always
    type: str
  ansible_net_version:
    description: The ENOS operating system version running on the remote device
    returned: always
    type: str
  ansible_net_hostname:
    description: The configured hostname of the device
    returned: always
    type: string
  ansible_net_image:
    description: Indicates the active image for the device
    returned: always
    type: string
# hardware
  ansible_net_memfree_mb:
    description: The available free memory on the remote device in MB
    returned: when hardware is configured
    type: int
# config
  ansible_net_config:
    description: The current active config from the device
    returned: when config is configured
    type: str
# interfaces
  ansible_net_all_ipv4_addresses:
    description: All IPv4 addresses configured on the device
    returned: when interfaces is configured
    type: list
  ansible_net_all_ipv6_addresses:
    description: All IPv6 addresses configured on the device
    returned: when interfaces is configured
    type: list
  ansible_net_interfaces:
    description: A hash of all interfaces running on the system.
      This gives information on description, mac address, mtu, speed,
      duplex and operstatus
    returned: when interfaces is configured
    type: dict
  ansible_net_neighbors:
    description: The list of LLDP neighbors from the remote device
    returned: when interfaces is configured
    type: dict
'''

import re

from ansible.module_utils.network.enos.enos import run_commands, enos_argument_spec, check_args
from ansible.module_utils._text import to_text
from ansible.module_utils.basic import AnsibleModule
from ansible.module_utils.six import iteritems
from ansible.module_utils.six.moves import zip


class FactsBase(object):

    COMMANDS = list()

    def __init__(self, module):
        self.module = module
        self.facts = dict()
        self.responses = None
        self.PERSISTENT_COMMAND_TIMEOUT = 60

    def populate(self):
        self.responses = run_commands(self.module, self.COMMANDS,
                                      check_rc=False)

    def run(self, cmd):
        return run_commands(self.module, cmd, check_rc=False)


class Default(FactsBase):

    COMMANDS = ['show version', 'show run']

    def populate(self):
        super(Default, self).populate()
        data = self.responses[0]
        data_run = self.responses[1]
        if data:
            self.facts['version'] = self.parse_version(data)
            self.facts['serialnum'] = self.parse_serialnum(data)
            self.facts['model'] = self.parse_model(data)
            self.facts['image'] = self.parse_image(data)
        if data_run:
            self.facts['hostname'] = self.parse_hostname(data_run)

    def parse_version(self, data):
        match = re.search(r'^Software Version (.*?) ', data, re.M | re.I)
        if match:
            return match.group(1)

    def parse_hostname(self, data_run):
        for line in data_run.split('\n'):
            line = line.strip()
            match = re.match(r'hostname (.*?)', line, re.M | re.I)
            if match:
                hosts = line.split()
                hostname = hosts[1].strip('\"')
                return hostname
        return "NA"

    def parse_model(self, data):
        match = re.search(r'^Lenovo RackSwitch (\S+)', data, re.M | re.I)
        if match:
            return match.group(1)

    def parse_image(self, data):
        match = re.search(r'(.*) image1(.*)', data, re.M | re.I)
        if match:
            return "Image1"
        else:
            return "Image2"

    def parse_serialnum(self, data):
        match = re.search(r'^Switch Serial No:  (\S+)', data, re.M | re.I)
        if match:
            return match.group(1)


class Hardware(FactsBase):

    COMMANDS = [
        'show system memory'
    ]

    def populate(self):
        super(Hardware, self).populate()
        data = self.run(['show system memory'])
        data = to_text(data, errors='surrogate_or_strict').strip()
        data = data.replace(r"\n", "\n")
        if data:
            self.facts['memtotal_mb'] = self.parse_memtotal(data)
            self.facts['memfree_mb'] = self.parse_memfree(data)

    def parse_memtotal(self, data):
        match = re.search(r'^MemTotal:\s*(.*) kB', data, re.M | re.I)
        if match:
            return int(match.group(1)) / 1024

    def parse_memfree(self, data):
        match = re.search(r'^MemFree:\s*(.*) kB', data, re.M | re.I)
        if match:
            return int(match.group(1)) / 1024


class Config(FactsBase):

    COMMANDS = ['show running-config']

    def populate(self):
        super(Config, self).populate()
        data = self.responses[0]
        if data:
            self.facts['config'] = data


class Interfaces(FactsBase):

    COMMANDS = ['show interface status']

    def populate(self):
        super(Interfaces, self).populate()

        self.facts['all_ipv4_addresses'] = list()
        self.facts['all_ipv6_addresses'] = list()

        data1 = self.run(['show interface status'])
        data1 = to_text(data1, errors='surrogate_or_strict').strip()
        data1 = data1.replace(r"\n", "\n")
        data2 = self.run(['show lldp port'])
        data2 = to_text(data2, errors='surrogate_or_strict').strip()
        data2 = data2.replace(r"\n", "\n")
        lines1 = None
        lines2 = None
        if data1:
            lines1 = self.parse_interfaces(data1)
        if data2:
            lines2 = self.parse_interfaces(data2)
        if lines1 is not None and lines2 is not None:
            self.facts['interfaces'] = self.populate_interfaces(lines1, lines2)
        data3 = self.run(['show lldp remote-device port'])
        data3 = to_text(data3, errors='surrogate_or_strict').strip()
        data3 = data3.replace(r"\n", "\n")

        lines3 = None
        if data3:
            lines3 = self.parse_neighbors(data3)
        if lines3 is not None:
            self.facts['neighbors'] = self.populate_neighbors(lines3)

        data4 = self.run(['show interface ip'])
        data4 = data4[0].split('\n')
        lines4 = None
        if data4:
            lines4 = self.parse_ipaddresses(data4)
            ipv4_interfaces = self.set_ipv4_interfaces(lines4)
            self.facts['all_ipv4_addresses'] = ipv4_interfaces
            ipv6_interfaces = self.set_ipv6_interfaces(lines4)
            self.facts['all_ipv6_addresses'] = ipv6_interfaces

    def parse_ipaddresses(self, data4):
        parsed = list()
        for line in data4:
            if len(line) == 0:
                continue
            else:
                line = line.strip()
                if len(line) == 0:
                    continue
                match = re.search(r'IP4', line, re.M | re.I)
                if match:
                    key = match.group()
                    parsed.append(line)
                match = re.search(r'IP6', line, re.M | re.I)
                if match:
                    key = match.group()
                    parsed.append(line)
        return parsed

    def set_ipv4_interfaces(self, line4):
        ipv4_addresses = list()
        for line in line4:
            ipv4Split = line.split()
            if ipv4Split[1] == "IP4":
                ipv4_addresses.append(ipv4Split[2])
        return ipv4_addresses

    def set_ipv6_interfaces(self, line4):
        ipv6_addresses = list()
        for line in line4:
            ipv6Split = line.split()
            if ipv6Split[1] == "IP6":
                ipv6_addresses.append(ipv6Split[2])
        return ipv6_addresses

    def populate_neighbors(self, lines3):
        neighbors = dict()
        for line in lines3:
            neighborSplit = line.split("|")
            innerData = dict()
            innerData['Remote Chassis ID'] = neighborSplit[2].strip()
            innerData['Remote Port'] = neighborSplit[3].strip()
            sysName = neighborSplit[4].strip()
            if sysName is not None:
                innerData['Remote System Name'] = neighborSplit[4].strip()
            else:
                innerData['Remote System Name'] = "NA"
            neighbors[neighborSplit[0].strip()] = innerData
        return neighbors

    def populate_interfaces(self, lines1, lines2):
        interfaces = dict()
        for line1, line2 in zip(lines1, lines2):
            line = line1 + "  " + line2
            intfSplit = line.split()
            innerData = dict()
            innerData['description'] = intfSplit[6].strip()
            innerData['macaddress'] = intfSplit[8].strip()
            innerData['mtu'] = intfSplit[9].strip()
            innerData['speed'] = intfSplit[1].strip()
            innerData['duplex'] = intfSplit[2].strip()
            innerData['operstatus'] = intfSplit[5].strip()
            if("up" not in intfSplit[5].strip()) and ("down" not in intfSplit[5].strip()):
                innerData['description'] = intfSplit[7].strip()
                innerData['macaddress'] = intfSplit[9].strip()
                innerData['mtu'] = intfSplit[10].strip()
                innerData['operstatus'] = intfSplit[6].strip()
            interfaces[intfSplit[0].strip()] = innerData
        return interfaces

    def parse_neighbors(self, neighbors):
        parsed = list()
        for line in neighbors.split('\n'):
            if len(line) == 0:
                continue
            else:
                line = line.strip()
                match = re.match(r'^([0-9]+)', line)
                if match:
                    key = match.group(1)
                    parsed.append(line)
                match = re.match(r'^(INT+)', line)
                if match:
                    key = match.group(1)
                    parsed.append(line)
                match = re.match(r'^(EXT+)', line)
                if match:
                    key = match.group(1)
                    parsed.append(line)
                match = re.match(r'^(MGT+)', line)
                if match:
                    key = match.group(1)
                    parsed.append(line)
        return parsed

    def parse_interfaces(self, data):
        parsed = list()
        for line in data.split('\n'):
            if len(line) == 0:
                continue
            else:
                line = line.strip()
                match = re.match(r'^([0-9]+)', line)
                if match:
                    key = match.group(1)
                    parsed.append(line)
                match = re.match(r'^(INT+)', line)
                if match:
                    key = match.group(1)
                    parsed.append(line)
                match = re.match(r'^(EXT+)', line)
                if match:
                    key = match.group(1)
                    parsed.append(line)
                match = re.match(r'^(MGT+)', line)
                if match:
                    key = match.group(1)
                    parsed.append(line)
        return parsed

FACT_SUBSETS = dict(
    default=Default,
    hardware=Hardware,
    interfaces=Interfaces,
    config=Config,
)

VALID_SUBSETS = frozenset(FACT_SUBSETS.keys())

PERSISTENT_COMMAND_TIMEOUT = 60


def main():
    """main entry point for module execution
    """
    argument_spec = dict(
        gather_subset=dict(default=['!config'], type='list')
    )

    argument_spec.update(enos_argument_spec)

    module = AnsibleModule(argument_spec=argument_spec,
                           supports_check_mode=True)

    gather_subset = module.params['gather_subset']

    runable_subsets = set()
    exclude_subsets = set()

    for subset in gather_subset:
        if subset == 'all':
            runable_subsets.update(VALID_SUBSETS)
            continue

        if subset.startswith('!'):
            subset = subset[1:]
            if subset == 'all':
                exclude_subsets.update(VALID_SUBSETS)
                continue
            exclude = True
        else:
            exclude = False

        if subset not in VALID_SUBSETS:
            module.fail_json(msg='Bad subset')

        if exclude:
            exclude_subsets.add(subset)
        else:
            runable_subsets.add(subset)

    if not runable_subsets:
        runable_subsets.update(VALID_SUBSETS)

    runable_subsets.difference_update(exclude_subsets)
    runable_subsets.add('default')

    facts = dict()
    facts['gather_subset'] = list(runable_subsets)

    instances = list()
    for key in runable_subsets:
        instances.append(FACT_SUBSETS[key](module))

    for inst in instances:
        inst.populate()
        facts.update(inst.facts)

    ansible_facts = dict()
    for key, value in iteritems(facts):
        key = 'ansible_net_%s' % key
        ansible_facts[key] = value

    warnings = list()
    check_args(module, warnings)

    module.exit_json(ansible_facts=ansible_facts, warnings=warnings)


if __name__ == '__main__':
    main()<|MERGE_RESOLUTION|>--- conflicted
+++ resolved
@@ -12,11 +12,6 @@
 # GNU General Public License for more details.
 #
 # (see COPYING or https://www.gnu.org/licenses/gpl-3.0.txt)
-<<<<<<< HEAD
-# (see COPYING or https://www.gnu.org/licenses/gpl-3.0.txt)
-#
-=======
->>>>>>> 86387df8
 #
 # Module to Collect facts from Lenovo Switches running Lenovo ENOS commands
 # Lenovo Networking
