--- conflicted
+++ resolved
@@ -1,12 +1,7 @@
 #!/usr/bin/python
-<<<<<<< HEAD
-# coding: utf-8 -*-
-# Copyright: (c) 2016 Krzysztof Magosa <krzysztof@magosa.pl>
-=======
 # -*- coding: utf-8 -*-
 
 # Copyright: (c) 2016, Krzysztof Magosa <krzysztof@magosa.pl>
->>>>>>> 91ce5c70
 # Copyright: (c) 2017, Ansible Project
 # GNU General Public License v3.0+ (see COPYING or https://www.gnu.org/licenses/gpl-3.0.txt)
 
@@ -82,19 +77,11 @@
 def main():
     module = AnsibleModule(
         argument_spec=dict(
-<<<<<<< HEAD
-            state=dict(default='file', choices=['file', 'directory']),
-            path=dict(default=None),
-            prefix=dict(default='ansible.'),
-            suffix=dict(default='')
-        )
-=======
             state=dict(type='str', default='file', choices=['file', 'directory']),
             path=dict(type='path'),
             prefix=dict(type='str', default='ansible.'),
             suffix=dict(type='str', default=''),
         ),
->>>>>>> 91ce5c70
     )
 
     try:
