#!/usr/bin/python
# -*- coding: utf-8 -*-
#
# Copyright (c) 2016 Red Hat, Inc.
#
# This file is part of Ansible
#
# Ansible is free software: you can redistribute it and/or modify
# it under the terms of the GNU General Public License as published by
# the Free Software Foundation, either version 3 of the License, or
# (at your option) any later version.
#
# Ansible is distributed in the hope that it will be useful,
# but WITHOUT ANY WARRANTY; without even the implied warranty of
# MERCHANTABILITY or FITNESS FOR A PARTICULAR PURPOSE.  See the
# GNU General Public License for more details.
#
# You should have received a copy of the GNU General Public License
# along with Ansible.  If not, see <http://www.gnu.org/licenses/>.
#

ANSIBLE_METADATA = {'metadata_version': '1.0',
                    'status': ['preview'],
                    'supported_by': 'community'}


DOCUMENTATION = '''
---
module: ovirt_vms
short_description: "Module to manage Virtual Machines in oVirt/RHV"
version_added: "2.2"
author: "Ondra Machacek (@machacekondra)"
description:
    - "This module manages whole lifecycle of the Virtual Machine(VM) in oVirt/RHV. Since VM can hold many states in oVirt/RHV,
       this see notes to see how the states of the VM are handled."
options:
    name:
        description:
            - "Name of the Virtual Machine to manage. If VM don't exists C(name) is required.
               Otherwise C(id) or C(name) can be used."
    id:
        description:
            - "ID of the Virtual Machine to manage."
    state:
        description:
            - "Should the Virtual Machine be running/stopped/present/absent/suspended/next_run."
            - "I(present) and I(running) are equal states."
            - "I(next_run) state updates the VM and if the VM has next run configuration it will be rebooted."
            - "Please check I(notes) to more detailed description of states."
        choices: ['running', 'stopped', 'present', 'absent', 'suspended', 'next_run']
        default: present
    cluster:
        description:
            - "Name of the cluster, where Virtual Machine should be created. Required if creating VM."
    template:
        description:
            - "Name of the template, which should be used to create Virtual Machine. Required if creating VM."
            - "If template is not specified and VM doesn't exist, VM will be created from I(Blank) template."
    template_version:
        description:
            - "Version number of the template to be used for VM."
            - "By default the latest available version of the template is used."
        version_added: "2.3"
    use_latest_template_version:
        description:
            - "Specify if latest template version should be used, when running a stateless VM."
            - "If this parameter is set to I(true) stateless VM is created."
        version_added: "2.3"
    storage_domain:
        description:
            - "Name of the storage domain where all template disks should be created."
            - "This parameter is considered only when C(template) is provided."
            - "C(**IMPORTANT**)"
            - "This parameter is not idempotent, if the VM exists and you specfiy different storage domain,
              disk won't move."
        version_added: "2.4"
    disk_format:
        description:
            - "Specify format of the disk."
            - "If (cow) format is used, disk will by created as sparse, so space will be allocated for the volume as needed, also known as I(thin provision)."
            - "If (raw) format is used, disk storage will be allocated right away, also known as I(preallocated)."
            - "Note that this option isn't idempotent as it's not currently possible to change format of the disk via API."
            - "This parameter is considered only when C(template) and C(storage domain) is provided."
        choices: ['cow', 'raw']
        default: cow
        version_added: "2.4"
    memory:
        description:
            - "Amount of memory of the Virtual Machine. Prefix uses IEC 60027-2 standard (for example 1GiB, 1024MiB)."
            - "Default value is set by engine."
    memory_guaranteed:
        description:
            - "Amount of minimal guaranteed memory of the Virtual Machine.
               Prefix uses IEC 60027-2 standard (for example 1GiB, 1024MiB)."
            - "C(memory_guaranteed) parameter can't be lower than C(memory) parameter. Default value is set by engine."
    cpu_shares:
        description:
            - "Set a CPU shares for this Virtual Machine. Default value is set by oVirt/RHV engine."
    cpu_cores:
        description:
            - "Number of virtual CPUs cores of the Virtual Machine. Default value is set by oVirt/RHV engine."
    cpu_sockets:
        description:
            - "Number of virtual CPUs sockets of the Virtual Machine. Default value is set by oVirt/RHV engine."
    type:
        description:
            - "Type of the Virtual Machine. Default value is set by oVirt/RHV engine."
        choices: [server, desktop]
    operating_system:
        description:
            - "Operating system of the Virtual Machine. Default value is set by oVirt/RHV engine."
        choices: [
            rhel_6_ppc64, other, freebsd, windows_2003x64, windows_10, rhel_6x64, rhel_4x64, windows_2008x64,
            windows_2008R2x64, debian_7, windows_2012x64, ubuntu_14_04, ubuntu_12_04, ubuntu_13_10, windows_8x64,
            other_linux_ppc64, windows_2003, other_linux, windows_10x64, windows_2008, rhel_3, rhel_5, rhel_4,
            other_ppc64, sles_11, rhel_6, windows_xp, rhel_7x64, freebsdx64, rhel_7_ppc64, windows_7, rhel_5x64,
            ubuntu_14_04_ppc64, sles_11_ppc64, windows_8, windows_2012R2x64, windows_2008r2x64, ubuntu_13_04,
            ubuntu_12_10, windows_7x64
        ]
    boot_devices:
        description:
            - "List of boot devices which should be used to boot. Choices I(network), I(hd) and I(cdrom)."
            - "For example: ['cdrom', 'hd']. Default value is set by oVirt/RHV engine."
    host:
        description:
            - "Specify host where Virtual Machine should be running. By default the host is chosen by engine scheduler."
            - "This parameter is used only when C(state) is I(running) or I(present)."
    high_availability:
        description:
            - "If I(True) Virtual Machine will be set as highly available."
            - "If I(False) Virtual Machine won't be set as highly available."
            - "If no value is passed, default value is set by oVirt/RHV engine."
    delete_protected:
        description:
            - "If I(True) Virtual Machine will be set as delete protected."
            - "If I(False) Virtual Machine won't be set as delete protected."
            - "If no value is passed, default value is set by oVirt/RHV engine."
    stateless:
        description:
            - "If I(True) Virtual Machine will be set as stateless."
            - "If I(False) Virtual Machine will be unset as stateless."
            - "If no value is passed, default value is set by oVirt/RHV engine."
    clone:
        description:
            - "If I(True) then the disks of the created virtual machine will be cloned and independent of the template."
            - "This parameter is used only when C(state) is I(running) or I(present) and VM didn't exist before."
        default: False
    clone_permissions:
        description:
            - "If I(True) then the permissions of the template (only the direct ones, not the inherited ones)
            will be copied to the created virtual machine."
            - "This parameter is used only when C(state) is I(running) or I(present) and VM didn't exist before."
        default: False
    cd_iso:
        description:
            - "ISO file from ISO storage domain which should be attached to Virtual Machine."
            - "If you pass empty string the CD will be ejected from VM."
            - "If used with C(state) I(running) or I(present) and VM is running the CD will be attached to VM."
            - "If used with C(state) I(running) or I(present) and VM is down the CD will be attached to VM persistently."
    force:
        description:
            - "Please check to I(Synopsis) to more detailed description of force parameter, it can behave differently
               in different situations."
        default: False
    nics:
        description:
            - "List of NICs, which should be attached to Virtual Machine. NIC is described by following dictionary:"
            - "C(name) - Name of the NIC."
            - "C(profile_name) - Profile name where NIC should be attached."
            - "C(interface) -  Type of the network interface. One of following: I(virtio), I(e1000), I(rtl8139), default is I(virtio)."
            - "C(mac_address) - Custom MAC address of the network interface, by default it's obtained from MAC pool."
            - "C(Note:)"
            - "This parameter is used only when C(state) is I(running) or I(present) and is able to only create NICs.
               To manage NICs of the VM in more depth please use M(ovirt_nics) module instead."
    disks:
        description:
            - "List of disks, which should be attached to Virtual Machine. Disk is described by following dictionary:"
            - "C(name) - Name of the disk. Either C(name) or C(id) is reuqired."
            - "C(id) - ID of the disk. Either C(name) or C(id) is reuqired."
            - "C(interface) - Interface of the disk, either I(virtio) or I(IDE), default is I(virtio)."
            - "C(bootable) - I(True) if the disk should be bootable, default is non bootable."
            - "C(activate) - I(True) if the disk should be activated, default is activated."
            - "C(Note:)"
            - "This parameter is used only when C(state) is I(running) or I(present) and is able to only attach disks.
               To manage disks of the VM in more depth please use M(ovirt_disks) module instead."
    sysprep:
        description:
            - "Dictionary with values for Windows Virtual Machine initialization using sysprep:"
            - "C(host_name) - Hostname to be set to Virtual Machine when deployed."
            - "C(active_directory_ou) - Active Directory Organizational Unit, to be used for login of user."
            - "C(org_name) - Organization name to be set to Windows Virtual Machine."
            - "C(domain) - Domain to be set to Windows Virtual Machine."
            - "C(timezone) - Timezone to be set to Windows Virtual Machine."
            - "C(ui_language) - UI language of the Windows Virtual Machine."
            - "C(system_locale) - System localization of the Windows Virtual Machine."
            - "C(input_locale) - Input localization of the Windows Virtual Machine."
            - "C(windows_license_key) - License key to be set to Windows Virtual Machine."
            - "C(user_name) - Username to be used for set password to Windows Virtual Machine."
            - "C(root_password) - Password to be set for username to Windows Virtual Machine."
    cloud_init:
        description:
            - "Dictionary with values for Unix-like Virtual Machine initialization using cloud init:"
            - "C(host_name) - Hostname to be set to Virtual Machine when deployed."
            - "C(timezone) - Timezone to be set to Virtual Machine when deployed."
            - "C(user_name) - Username to be used to set password to Virtual Machine when deployed."
            - "C(root_password) - Password to be set for user specified by C(user_name) parameter."
            - "C(authorized_ssh_keys) - Use this SSH keys to login to Virtual Machine."
            - "C(regenerate_ssh_keys) - If I(True) SSH keys will be regenerated on Virtual Machine."
            - "C(custom_script) - Cloud-init script which will be executed on Virtual Machine when deployed."
            - "C(dns_servers) - DNS servers to be configured on Virtual Machine."
            - "C(dns_search) - DNS search domains to be configured on Virtual Machine."
            - "C(nic_boot_protocol) - Set boot protocol of the network interface of Virtual Machine. Can be one of none, dhcp or static."
            - "C(nic_ip_address) - If boot protocol is static, set this IP address to network interface of Virtual Machine."
            - "C(nic_netmask) - If boot protocol is static, set this netmask to network interface of Virtual Machine."
            - "C(nic_gateway) - If boot protocol is static, set this gateway to network interface of Virtual Machine."
            - "C(nic_name) - Set name to network interface of Virtual Machine."
            - "C(nic_on_boot) - If I(True) network interface will be set to start on boot."
    cloud_init_nics:
        description:
            - "List of dictionaries representing network interafaces to be setup by cloud init."
            - "This option is used, when user needs to setup more network interfaces via cloud init."
            - "If one network interface is enough, user should use C(cloud_init) I(nic_*) parameters. C(cloud_init) I(nic_*) parameters
               are merged with C(cloud_init_nics) parameters."
            - "Dictionary can contain following values:"
            - "C(nic_boot_protocol) - Set boot protocol of the network interface of Virtual Machine. Can be one of none, dhcp or static."
            - "C(nic_ip_address) - If boot protocol is static, set this IP address to network interface of Virtual Machine."
            - "C(nic_netmask) - If boot protocol is static, set this netmask to network interface of Virtual Machine."
            - "C(nic_gateway) - If boot protocol is static, set this gateway to network interface of Virtual Machine."
            - "C(nic_name) - Set name to network interface of Virtual Machine."
            - "C(nic_on_boot) - If I(True) network interface will be set to start on boot."
        version_added: "2.3"
    kernel_path:
        description:
            - "Path to a kernel image used to boot the virtual machine."
            - "Kernel image must be stored on either the ISO domain or on the host's storage."
        version_added: "2.3"
    initrd_path:
        description:
            - "Path to an initial ramdisk to be used with the kernel specified by C(kernel_path) option."
            - "Ramdisk image must be stored on either the ISO domain or on the host's storage."
        version_added: "2.3"
    kernel_params:
        description:
            - "Kernel command line parameters (formatted as string) to be used with the kernel specified by C(kernel_path) option."
        version_added: "2.3"
    instance_type:
        description:
            - "Name of virtual machine's hardware configuration."
            - "By default no instance type is used."
        version_added: "2.3"
    description:
        description:
            - "Description of the Virtual Machine."
        version_added: "2.3"
    comment:
        description:
            - "Comment of the Virtual Machine."
        version_added: "2.3"
    timezone:
        description:
            - "Sets time zone offset of the guest hardware clock."
            - "For example: Etc/GMT"
        version_added: "2.3"
    serial_policy:
        description:
            - "Specify a serial number policy for the Virtual Machine."
            - "Following options are supported:"
            - "C(vm) - Sets the Virtual Machine's UUID as its serial number."
            - "C(host) - Sets the host's UUID as the Virtual Machine's serial number."
            - "C(custom) - Allows you to specify a custom serial number in C(serial_policy_value)."
        version_added: "2.3"
    serial_policy_value:
        description:
            - "Allows you to specify a custom serial number."
            - "This parameter is used only when C(serial_policy) is I(custom)."
        version_added: "2.3"
    vmware:
        description:
            - "Dictionary of values to be used to connect to VMware and import
               a virtual machine to oVirt."
            - "Dictionary can contain following values:"
            - "C(username) - The username to authenticate against the VMware."
            - "C(password) - The password to authenticate against the VMware."
            - "C(url) - The URL to be passed to the I(virt-v2v) tool for conversion.
               For example: I(vpx://wmware_user@vcenter-host/DataCenter/Cluster/esxi-host?no_verify=1)"
            - "C(drivers_iso) - The name of the ISO containing drivers that can
               be used during the I(virt-v2v) conversion process."
            - "C(sparse) - Specifies the disk allocation policy of the resulting
               virtual machine: I(true) for sparse, I(false) for preallocated.
               Default value is I(true)."
            - "C(storage_domain) - Specifies the target storage domain for
               converted disks. This is required parameter."
        version_added: "2.3"
    xen:
        description:
            - "Dictionary of values to be used to connect to XEN and import
               a virtual machine to oVirt."
            - "Dictionary can contain following values:"
            - "C(url) - The URL to be passed to the I(virt-v2v) tool for conversion.
               For example: I(xen+ssh://root@zen.server). This is required paramater."
            - "C(drivers_iso) - The name of the ISO containing drivers that can
               be used during the I(virt-v2v) conversion process."
            - "C(sparse) - Specifies the disk allocation policy of the resulting
               virtual machine: I(true) for sparse, I(false) for preallocated.
               Default value is I(true)."
            - "C(storage_domain) - Specifies the target storage domain for
               converted disks. This is required parameter."
        version_added: "2.3"
    kvm:
        description:
            - "Dictionary of values to be used to connect to kvm and import
               a virtual machine to oVirt."
            - "Dictionary can contain following values:"
            - "C(name) - The name of the KVM virtual machine."
            - "C(username) - The username to authenticate against the KVM."
            - "C(password) - The password to authenticate against the KVM."
            - "C(url) - The URL to be passed to the I(virt-v2v) tool for conversion.
               For example: I(qemu:///system). This is required paramater."
            - "C(drivers_iso) - The name of the ISO containing drivers that can
               be used during the I(virt-v2v) conversion process."
            - "C(sparse) - Specifies the disk allocation policy of the resulting
               virtual machine: I(true) for sparse, I(false) for preallocated.
               Default value is I(true)."
            - "C(storage_domain) - Specifies the target storage domain for
               converted disks. This is required parameter."
    lease:
        description:
            - "Name of the storage domain this virtual machine lease reside on."
        version_added: "2.4"
notes:
    - "If VM is in I(UNASSIGNED) or I(UNKNOWN) state before any operation, the module will fail.
       If VM is in I(IMAGE_LOCKED) state before any operation, we try to wait for VM to be I(DOWN).
       If VM is in I(SAVING_STATE) state before any operation, we try to wait for VM to be I(SUSPENDED).
       If VM is in I(POWERING_DOWN) state before any operation, we try to wait for VM to be I(UP) or I(DOWN). VM can
       get into I(UP) state from I(POWERING_DOWN) state, when there is no ACPI or guest agent running inside VM, or
       if the shutdown operation fails.
       When user specify I(UP) C(state), we always wait to VM to be in I(UP) state in case VM is I(MIGRATING),
       I(REBOOTING), I(POWERING_UP), I(RESTORING_STATE), I(WAIT_FOR_LAUNCH). In other states we run start operation on VM.
       When user specify I(stopped) C(state), and If user pass C(force) parameter set to I(true) we forcibly stop the VM in
       any state. If user don't pass C(force) parameter, we always wait to VM to be in UP state in case VM is
       I(MIGRATING), I(REBOOTING), I(POWERING_UP), I(RESTORING_STATE), I(WAIT_FOR_LAUNCH). If VM is in I(PAUSED) or
       I(SUSPENDED) state, we start the VM. Then we gracefully shutdown the VM.
       When user specify I(suspended) C(state), we always wait to VM to be in UP state in case VM is I(MIGRATING),
       I(REBOOTING), I(POWERING_UP), I(RESTORING_STATE), I(WAIT_FOR_LAUNCH). If VM is in I(PAUSED) or I(DOWN) state,
       we start the VM. Then we suspend the VM.
       When user specify I(absent) C(state), we forcibly stop the VM in any state and remove it."
extends_documentation_fragment: ovirt
'''

EXAMPLES = '''
# Examples don't contain auth parameter for simplicity,
# look at ovirt_auth module to see how to reuse authentication:

# Creates a new Virtual Machine from template named 'rhel7_template'
ovirt_vms:
    state: present
    name: myvm
    template: rhel7_template

# Creates a stateless VM which will always use latest template version:
ovirt_vms:
    name: myvm
    template: rhel7
    cluster: mycluster
    use_latest_template_version: true

# Creates a new server rhel7 Virtual Machine from Blank template
# on brq01 cluster with 2GiB memory and 2 vcpu cores/sockets
# and attach bootable disk with name rhel7_disk and attach virtio NIC
ovirt_vms:
    state: present
    cluster: brq01
    name: myvm
    memory: 2GiB
    cpu_cores: 2
    cpu_sockets: 2
    cpu_shares: 1024
    type: server
    operating_system: rhel_7x64
    disks:
      - name: rhel7_disk
        bootable: True
    nics:
      - name: nic1

# Run VM with cloud init:
ovirt_vms:
    name: rhel7
    template: rhel7
    cluster: Default
    memory: 1GiB
    high_availability: true
    cloud_init:
      nic_boot_protocol: static
      nic_ip_address: 10.34.60.86
      nic_netmask: 255.255.252.0
      nic_gateway: 10.34.63.254
      nic_name: eth1
      nic_on_boot: true
      host_name: example.com
      custom_script: |
        write_files:
         - content: |
             Hello, world!
           path: /tmp/greeting.txt
           permissions: '0644'
      user_name: root
      root_password: super_password

# Run VM with cloud init, with multiple network interfaces:
ovirt_vms:
  name: rhel7_4
  template: rhel7
  cluster: mycluster
  cloud_init_nics:
    - nic_name: eth0
      nic_boot_protocol: dhcp
      nic_on_boot: true
    - nic_name: eth1
      nic_boot_protocol: static
      nic_ip_address: 10.34.60.86
      nic_netmask: 255.255.252.0
      nic_gateway: 10.34.63.254
      nic_on_boot: true

# Run VM with sysprep:
ovirt_vms:
    name: windows2012R2_AD
    template: windows2012R2
    cluster: Default
    memory: 3GiB
    high_availability: true
    sysprep:
      host_name: windowsad.example.com
      user_name: Administrator
      root_password: SuperPassword123

# Migrate/Run VM to/on host named 'host1'
ovirt_vms:
    state: running
    name: myvm
    host: host1

# Change Vm's CD:
ovirt_vms:
    name: myvm
    cd_iso: drivers.iso

# Eject Vm's CD:
ovirt_vms:
    name: myvm
    cd_iso: ''

# Boot VM from CD:
ovirt_vms:
    name: myvm
    cd_iso: centos7_x64.iso
    boot_devices:
        - cdrom

# Stop vm:
ovirt_vms:
    state: stopped
    name: myvm

# Upgrade memory to already created VM:
ovirt_vms:
    name: myvm
    memory: 4GiB

# Hot plug memory to already created and running VM:
# (VM won't be restarted)
ovirt_vms:
    name: myvm
    memory: 4GiB

# When change on the VM needs restart of the VM, use next_run state,
# The VM will be updated and rebooted if there are any changes.
# If present state would be used, VM won't be restarted.
ovirt_vms:
    state: next_run
    name: myvm
    boot_devices:
      - network

# Import virtual machine from VMware:
ovirt_vms:
    state: stopped
    cluster: mycluster
    name: vmware_win10
    timeout: 1800
    poll_interval: 30
    vmware:
      url: vpx://user@1.2.3.4/Folder1/Cluster1/2.3.4.5?no_verify=1
      name: windows10
      storage_domain: mynfs
      username: user
      password: password

# create vm from template and create all disks on specific storage domain
ovirt_vms:
  name: vm_test
  cluster: mycluster
  template: mytemplate
  storage_domain: mynfs
  nics:
    - name: nic1

# Remove VM, if VM is running it will be stopped:
ovirt_vms:
    state: absent
    name: myvm
'''


RETURN = '''
id:
    description: ID of the VM which is managed
    returned: On success if VM is found.
    type: str
    sample: 7de90f31-222c-436c-a1ca-7e655bd5b60c
vm:
    description: "Dictionary of all the VM attributes. VM attributes can be found on your oVirt/RHV instance
                  at following url: http://ovirt.github.io/ovirt-engine-api-model/master/#types/vm."
    returned: On success if VM is found.
    type: dict
'''

import traceback

try:
    import ovirtsdk4.types as otypes
except ImportError:
    pass

from ansible.module_utils.basic import AnsibleModule
from ansible.module_utils.ovirt import (
    BaseModule,
    check_params,
    check_sdk,
    check_support,
    convert_to_bytes,
    create_connection,
    engine_supported,
    equal,
    get_entity,
    get_link_name,
    get_id_by_name,
    ovirt_full_argument_spec,
    search_by_name,
    wait,
)


class VmsModule(BaseModule):

    def __get_template_with_version(self):
        """
        oVirt/RHV in version 4.1 doesn't support search by template+version_number,
        so we need to list all templates with specific name and then iterate
        through it's version until we find the version we look for.
        """
        template = None
        if self.param('template'):
            templates_service = self._connection.system_service().templates_service()
            templates = templates_service.list(search='name=%s' % self.param('template'))
            if self.param('template_version'):
                templates = [
                    t for t in templates
                    if t.version.version_number == self.param('template_version')
                ]
            if templates:
                template = templates[0]

        return template

    def __get_storage_domain_and_all_template_disks(self, template):

        if self.param('template') is None:
            return None

        if self.param('storage_domain') is None:
            return None

        disks = list()

        for att in self._connection.follow_link(template.disk_attachments):
            disks.append(
                otypes.DiskAttachment(
                    disk=otypes.Disk(
                        id=att.disk.id,
                        format=otypes.DiskFormat(self.param('disk_format')),
                        storage_domains=[
                            otypes.StorageDomain(
                                id=get_id_by_name(
                                    self._connection.system_service().storage_domains_service(),
                                    self.param('storage_domain')
                                )
                            )
                        ]
                    )
                )
            )

        return disks

    def build_entity(self):
        template = self.__get_template_with_version()
<<<<<<< HEAD
        vm = otypes.Vm(
=======

        disk_attachments = self.__get_storage_domain_and_all_template_disks(template)

        return otypes.Vm(
>>>>>>> 301cbc1f
            name=self.param('name'),
            cluster=otypes.Cluster(
                name=self.param('cluster')
            ) if self.param('cluster') else None,
            disk_attachments=disk_attachments,
            template=otypes.Template(
                id=template.id,
            ) if template else None,
            use_latest_template_version=self.param('use_latest_template_version'),
            stateless=self.param('stateless') or self.param('use_latest_template_version'),
            delete_protected=self.param('delete_protected'),
            high_availability=otypes.HighAvailability(
                enabled=self.param('high_availability')
            ) if self.param('high_availability') is not None else None,
            cpu=otypes.Cpu(
                topology=otypes.CpuTopology(
                    cores=self.param('cpu_cores'),
                    sockets=self.param('cpu_sockets'),
                )
            ) if (
                self.param('cpu_cores') or self.param('cpu_sockets')
            ) else None,
            cpu_shares=self.param('cpu_shares'),
            os=otypes.OperatingSystem(
                type=self.param('operating_system'),
                boot=otypes.Boot(
                    devices=[
                        otypes.BootDevice(dev) for dev in self.param('boot_devices')
                    ],
                ) if self.param('boot_devices') else None,
            ) if (
                self.param('operating_system') or self.param('boot_devices')
            ) else None,
            type=otypes.VmType(
                self.param('type')
            ) if self.param('type') else None,
            memory=convert_to_bytes(
                self.param('memory')
            ) if self.param('memory') else None,
            memory_policy=otypes.MemoryPolicy(
                guaranteed=convert_to_bytes(self.param('memory_guaranteed')),
            ) if self.param('memory_guaranteed') else None,
            instance_type=otypes.InstanceType(
                id=get_id_by_name(
                    self._connection.system_service().instance_types_service(),
                    self.param('instance_type'),
                ),
            ) if self.param('instance_type') else None,
            description=self.param('description'),
            comment=self.param('comment'),
            time_zone=otypes.TimeZone(
                name=self.param('timezone'),
            ) if self.param('timezone') else None,
            serial_number=otypes.SerialNumber(
                policy=otypes.SerialNumberPolicy(self.param('serial_policy')),
                value=self.param('serial_policy_value'),
            ) if (
                self.param('serial_policy') is not None or
                self.param('serial_policy_value') is not None
            ) else None,
        )

        # Those attributes are Supported since 4.1:
        if not engine_supported(self._connection, '4.1'):
            return vm

        vm.lease = otypes.StorageDomainLease(
            storage_domain=otypes.StorageDomain(
                id=get_id_by_name(
                    self._connection.system_service().storage_domains_service(),
                    self.param('lease'),
                ),
            ),
        ) if self.param('lease') else None

        return vm

    def update_check(self, entity):
        do_update = (
            equal(self.param('cluster'), get_link_name(self._connection, entity.cluster))
            and equal(convert_to_bytes(self.param('memory')), entity.memory)
            and equal(convert_to_bytes(self.param('memory_guaranteed')), entity.memory_policy.guaranteed)
            and equal(self.param('cpu_cores'), entity.cpu.topology.cores)
            and equal(self.param('cpu_sockets'), entity.cpu.topology.sockets)
            and equal(self.param('type'), str(entity.type))
            and equal(self.param('operating_system'), str(entity.os.type))
            and equal(self.param('high_availability'), entity.high_availability.enabled)
            and equal(self.param('stateless'), entity.stateless)
            and equal(self.param('cpu_shares'), entity.cpu_shares)
            and equal(self.param('delete_protected'), entity.delete_protected)
            and equal(self.param('use_latest_template_version'), entity.use_latest_template_version)
            and equal(self.param('boot_devices'), [str(dev) for dev in getattr(entity.os, 'devices', [])])
            and equal(self.param('instance_type'), get_link_name(self._connection, entity.instance_type), ignore_case=True)
            and equal(self.param('description'), entity.description)
            and equal(self.param('comment'), entity.comment)
            and equal(self.param('timezone'), getattr(entity.time_zone, 'name', None))
            and equal(self.param('serial_policy'), str(getattr(entity.serial_number, 'policy', None)))
            and equal(self.param('serial_policy_value'), getattr(entity.serial_number, 'value', None))
        )

        # Following attributes are supported since 4.1:
        if not engine_supported(self._connection, '4.1'):
            return do_update

        return do_update and (
            equal(self.param('lease'), get_link_name(self._connection, getattr(entity.lease, 'storage_domain', None)))
        )

    def pre_create(self, entity):
        # If VM don't exists, and template is not specified, set it to Blank:
        if entity is None:
            if self.param('template') is None:
                self._module.params['template'] = 'Blank'

    def post_update(self, entity):
        self.post_create(entity)

    def post_create(self, entity):
        # After creation of the VM, attach disks and NICs:
        self.changed = self.__attach_disks(entity)
        self.changed = self.__attach_nics(entity)

    def pre_remove(self, entity):
        # Forcibly stop the VM, if it's not in DOWN state:
        if entity.status != otypes.VmStatus.DOWN:
            if not self._module.check_mode:
                self.changed = self.action(
                    action='stop',
                    action_condition=lambda vm: vm.status != otypes.VmStatus.DOWN,
                    wait_condition=lambda vm: vm.status == otypes.VmStatus.DOWN,
                )['changed']

    def __suspend_shutdown_common(self, vm_service):
        if vm_service.get().status in [
            otypes.VmStatus.MIGRATING,
            otypes.VmStatus.POWERING_UP,
            otypes.VmStatus.REBOOT_IN_PROGRESS,
            otypes.VmStatus.WAIT_FOR_LAUNCH,
            otypes.VmStatus.UP,
            otypes.VmStatus.RESTORING_STATE,
        ]:
            self._wait_for_UP(vm_service)

    def _pre_shutdown_action(self, entity):
        vm_service = self._service.vm_service(entity.id)
        self.__suspend_shutdown_common(vm_service)
        if entity.status in [otypes.VmStatus.SUSPENDED, otypes.VmStatus.PAUSED]:
            vm_service.start()
            self._wait_for_UP(vm_service)
        return vm_service.get()

    def _pre_suspend_action(self, entity):
        vm_service = self._service.vm_service(entity.id)
        self.__suspend_shutdown_common(vm_service)
        if entity.status in [otypes.VmStatus.PAUSED, otypes.VmStatus.DOWN]:
            vm_service.start()
            self._wait_for_UP(vm_service)
        return vm_service.get()

    def _post_start_action(self, entity):
        vm_service = self._service.service(entity.id)
        self._wait_for_UP(vm_service)
        self._attach_cd(vm_service.get())
        self._migrate_vm(vm_service.get())

    def _attach_cd(self, entity):
        cd_iso = self.param('cd_iso')
        if cd_iso is not None:
            vm_service = self._service.service(entity.id)
            current = vm_service.get().status == otypes.VmStatus.UP
            cdroms_service = vm_service.cdroms_service()
            cdrom_device = cdroms_service.list()[0]
            cdrom_service = cdroms_service.cdrom_service(cdrom_device.id)
            cdrom = cdrom_service.get(current=current)
            if getattr(cdrom.file, 'id', '') != cd_iso:
                if not self._module.check_mode:
                    cdrom_service.update(
                        cdrom=otypes.Cdrom(
                            file=otypes.File(id=cd_iso)
                        ),
                        current=current,
                    )
                self.changed = True

        return entity

    def _migrate_vm(self, entity):
        vm_host = self.param('host')
        vm_service = self._service.vm_service(entity.id)
        if vm_host is not None:
            # In case VM is preparing to be UP, wait to be up, to migrate it:
            if entity.status == otypes.VmStatus.UP:
                hosts_service = self._connection.system_service().hosts_service()
                current_vm_host = hosts_service.host_service(entity.host.id).get().name
                if vm_host != current_vm_host:
                    if not self._module.check_mode:
                        vm_service.migrate(host=otypes.Host(name=vm_host))
                        self._wait_for_UP(vm_service)
                    self.changed = True

        return entity

    def _wait_for_UP(self, vm_service):
        wait(
            service=vm_service,
            condition=lambda vm: vm.status == otypes.VmStatus.UP,
            wait=self.param('wait'),
            timeout=self.param('timeout'),
        )

    def wait_for_down(self, vm):
        """
        This function will first wait for the status DOWN of the VM.
        Then it will find the active snapshot and wait until it's state is OK for
        stateless VMs and statless snaphot is removed.
        """
        vm_service = self._service.vm_service(vm.id)
        wait(
            service=vm_service,
            condition=lambda vm: vm.status == otypes.VmStatus.DOWN,
            wait=self.param('wait'),
            timeout=self.param('timeout'),
        )
        if vm.stateless:
            snapshots_service = vm_service.snapshots_service()
            snapshots = snapshots_service.list()
            snap_active = [
                snap for snap in snapshots
                if snap.snapshot_type == otypes.SnapshotType.ACTIVE
            ][0]
            snap_stateless = [
                snap for snap in snapshots
                if snap.snapshot_type == otypes.SnapshotType.STATELESS
            ]
            # Stateless snapshot may be already removed:
            if snap_stateless:
                wait(
                    service=snapshots_service.snapshot_service(snap_stateless[0].id),
                    condition=lambda snap: snap is None,
                    wait=self.param('wait'),
                    timeout=self.param('timeout'),
                )
            wait(
                service=snapshots_service.snapshot_service(snap_active.id),
                condition=lambda snap: snap.snapshot_status == otypes.SnapshotStatus.OK,
                wait=self.param('wait'),
                timeout=self.param('timeout'),
            )
        return True

    def __attach_disks(self, entity):
        disks_service = self._connection.system_service().disks_service()

        for disk in self.param('disks'):
            # If disk ID is not specified, find disk by name:
            disk_id = disk.get('id')
            if disk_id is None:
                disk_id = getattr(
                    search_by_name(
                        service=disks_service,
                        name=disk.get('name')
                    ),
                    'id',
                    None
                )

            # Attach disk to VM:
            disk_attachments_service = self._service.service(entity.id).disk_attachments_service()
            if get_entity(disk_attachments_service.attachment_service(disk_id)) is None:
                if not self._module.check_mode:
                    disk_attachments_service.add(
                        otypes.DiskAttachment(
                            disk=otypes.Disk(
                                id=disk_id,
                            ),
                            active=disk.get('activate', True),
                            interface=otypes.DiskInterface(
                                disk.get('interface', 'virtio')
                            ),
                            bootable=disk.get('bootable', False),
                        )
                    )
                self.changed = True

    def __get_vnic_profile_id(self, nic):
        """
        Return VNIC profile ID looked up by it's name, because there can be
        more VNIC profiles with same name, other criteria of filter is cluster.
        """
        vnics_service = self._connection.system_service().vnic_profiles_service()
        clusters_service = self._connection.system_service().clusters_service()
        cluster = search_by_name(clusters_service, self.param('cluster'))
        profiles = [
            profile for profile in vnics_service.list()
            if profile.name == nic.get('profile_name')
        ]
        cluster_networks = [
            net.id for net in self._connection.follow_link(cluster.networks)
        ]
        try:
            return next(
                profile.id for profile in profiles
                if profile.network.id in cluster_networks
            )
        except StopIteration:
            raise Exception(
                "Profile '%s' was not found in cluster '%s'" % (
                    nic.get('profile_name'),
                    self.param('cluster')
                )
            )

    def __attach_nics(self, entity):
        # Attach NICs to VM, if specified:
        nics_service = self._service.service(entity.id).nics_service()
        for nic in self.param('nics'):
            if search_by_name(nics_service, nic.get('name')) is None:
                if not self._module.check_mode:
                    nics_service.add(
                        otypes.Nic(
                            name=nic.get('name'),
                            interface=otypes.NicInterface(
                                nic.get('interface', 'virtio')
                            ),
                            vnic_profile=otypes.VnicProfile(
                                id=self.__get_vnic_profile_id(nic),
                            ) if nic.get('profile_name') else None,
                            mac=otypes.Mac(
                                address=nic.get('mac_address')
                            ) if nic.get('mac_address') else None,
                        )
                    )
                self.changed = True


def import_vm(module, connection):
    vms_service = connection.system_service().vms_service()
    if search_by_name(vms_service, module.params['name']) is not None:
        return False

    events_service = connection.system_service().events_service()
    last_event = events_service.list(max=1)[0]

    external_type = [
        tmp for tmp in ['kvm', 'xen', 'vmware']
        if module.params[tmp] is not None
    ][0]

    external_vm = module.params[external_type]
    imports_service = connection.system_service().external_vm_imports_service()
    imported_vm = imports_service.add(
        otypes.ExternalVmImport(
            vm=otypes.Vm(
                name=module.params['name']
            ),
            name=external_vm.get('name'),
            username=external_vm.get('username', 'test'),
            password=external_vm.get('password', 'test'),
            provider=otypes.ExternalVmProviderType(external_type),
            url=external_vm.get('url'),
            cluster=otypes.Cluster(
                name=module.params['cluster'],
            ) if module.params['cluster'] else None,
            storage_domain=otypes.StorageDomain(
                name=external_vm.get('storage_domain'),
            ) if external_vm.get('storage_domain') else None,
            sparse=external_vm.get('sparse', True),
            host=otypes.Host(
                name=module.params['host'],
            ) if module.params['host'] else None,
        )
    )

    # Wait until event with code 1152 for our VM don't appear:
    vms_service = connection.system_service().vms_service()
    wait(
        service=vms_service.vm_service(imported_vm.vm.id),
        condition=lambda vm: len([
            event
            for event in events_service.list(
                from_=int(last_event.id),
                search='type=1152 and vm.id=%s' % vm.id,
            )
        ]) > 0 if vm is not None else False,
        fail_condition=lambda vm: vm is None,
        timeout=module.params['timeout'],
        poll_interval=module.params['poll_interval'],
    )
    return True


def _get_initialization(sysprep, cloud_init, cloud_init_nics):
    initialization = None
    if cloud_init or cloud_init_nics:
        initialization = otypes.Initialization(
            nic_configurations=[
                otypes.NicConfiguration(
                    boot_protocol=otypes.BootProtocol(
                        nic.pop('nic_boot_protocol').lower()
                    ) if nic.get('nic_boot_protocol') else None,
                    name=nic.pop('nic_name', None),
                    on_boot=nic.pop('nic_on_boot', None),
                    ip=otypes.Ip(
                        address=nic.pop('nic_ip_address', None),
                        netmask=nic.pop('nic_netmask', None),
                        gateway=nic.pop('nic_gateway', None),
                    ) if (
                        nic.get('nic_gateway') is not None or
                        nic.get('nic_netmask') is not None or
                        nic.get('nic_ip_address') is not None
                    ) else None,
                )
                for nic in cloud_init_nics
                if (
                    nic.get('nic_gateway') is not None or
                    nic.get('nic_netmask') is not None or
                    nic.get('nic_ip_address') is not None or
                    nic.get('nic_boot_protocol') is not None or
                    nic.get('nic_on_boot') is not None
                )
            ] if cloud_init_nics else None,
            **cloud_init
        )
    elif sysprep:
        initialization = otypes.Initialization(
            **sysprep
        )
    return initialization


def control_state(vm, vms_service, module):
    if vm is None:
        return

    force = module.params['force']
    state = module.params['state']

    vm_service = vms_service.vm_service(vm.id)
    if vm.status == otypes.VmStatus.IMAGE_LOCKED:
        wait(
            service=vm_service,
            condition=lambda vm: vm.status == otypes.VmStatus.DOWN,
        )
    elif vm.status == otypes.VmStatus.SAVING_STATE:
        # Result state is SUSPENDED, we should wait to be suspended:
        wait(
            service=vm_service,
            condition=lambda vm: vm.status == otypes.VmStatus.SUSPENDED,
        )
    elif (
        vm.status == otypes.VmStatus.UNASSIGNED or
        vm.status == otypes.VmStatus.UNKNOWN
    ):
        # Invalid states:
        module.fail_json(msg="Not possible to control VM, if it's in '{}' status".format(vm.status))
    elif vm.status == otypes.VmStatus.POWERING_DOWN:
        if (force and state == 'stopped') or state == 'absent':
            vm_service.stop()
            wait(
                service=vm_service,
                condition=lambda vm: vm.status == otypes.VmStatus.DOWN,
            )
        else:
            # If VM is powering down, wait to be DOWN or UP.
            # VM can end in UP state in case there is no GA
            # or ACPI on the VM or shutdown operation crashed:
            wait(
                service=vm_service,
                condition=lambda vm: vm.status in [otypes.VmStatus.DOWN, otypes.VmStatus.UP],
            )


def main():
    argument_spec = ovirt_full_argument_spec(
        state=dict(
            choices=['running', 'stopped', 'present', 'absent', 'suspended', 'next_run'],
            default='present',
        ),
        name=dict(default=None),
        id=dict(default=None),
        cluster=dict(default=None),
        template=dict(default=None),
        template_version=dict(default=None, type='int'),
        use_latest_template_version=dict(default=None, type='bool'),
        storage_domain=dict(default=None),
        disk_format=dict(choices=['cow','raw'], default='cow'),
        disks=dict(default=[], type='list'),
        memory=dict(default=None),
        memory_guaranteed=dict(default=None),
        cpu_sockets=dict(default=None, type='int'),
        cpu_cores=dict(default=None, type='int'),
        cpu_shares=dict(default=None, type='int'),
        type=dict(choices=['server', 'desktop']),
        operating_system=dict(
            default=None,
            choices=[
                'rhel_6_ppc64', 'other', 'freebsd', 'windows_2003x64', 'windows_10',
                'rhel_6x64', 'rhel_4x64', 'windows_2008x64', 'windows_2008R2x64',
                'debian_7', 'windows_2012x64', 'ubuntu_14_04', 'ubuntu_12_04',
                'ubuntu_13_10', 'windows_8x64', 'other_linux_ppc64', 'windows_2003',
                'other_linux', 'windows_10x64', 'windows_2008', 'rhel_3', 'rhel_5',
                'rhel_4', 'other_ppc64', 'sles_11', 'rhel_6', 'windows_xp', 'rhel_7x64',
                'freebsdx64', 'rhel_7_ppc64', 'windows_7', 'rhel_5x64',
                'ubuntu_14_04_ppc64', 'sles_11_ppc64', 'windows_8',
                'windows_2012R2x64', 'windows_2008r2x64', 'ubuntu_13_04',
                'ubuntu_12_10', 'windows_7x64',
            ],
        ),
        cd_iso=dict(default=None),
        boot_devices=dict(default=None, type='list'),
        high_availability=dict(type='bool'),
        stateless=dict(type='bool'),
        delete_protected=dict(type='bool'),
        force=dict(type='bool', default=False),
        nics=dict(default=[], type='list'),
        cloud_init=dict(type='dict'),
        cloud_init_nics=dict(defaul=[], type='list'),
        sysprep=dict(type='dict'),
        host=dict(default=None),
        clone=dict(type='bool', default=False),
        clone_permissions=dict(type='bool', default=False),
        kernel_path=dict(default=None),
        initrd_path=dict(default=None),
        kernel_params=dict(default=None),
        instance_type=dict(default=None),
        description=dict(default=None),
        comment=dict(default=None),
        timezone=dict(default=None),
        serial_policy=dict(default=None, choices=['vm', 'host', 'custom']),
        serial_policy_value=dict(default=None),
        vmware=dict(default=None, type='dict'),
        xen=dict(default=None, type='dict'),
        kvm=dict(default=None, type='dict'),
        lease=dict(default=None),
    )
    module = AnsibleModule(
        argument_spec=argument_spec,
        supports_check_mode=True,
    )
    check_sdk(module)
    check_params(module)

    try:
        state = module.params['state']
        auth = module.params.pop('auth')
        connection = create_connection(auth)
        # Check if unsupported parameters were passed:
        check_support(
            version='4.1',
            connection=connection,
            module=module,
            params=('lease',),
        )

        vms_service = connection.system_service().vms_service()
        vms_module = VmsModule(
            connection=connection,
            module=module,
            service=vms_service,
        )
        vm = vms_module.search_entity()

        control_state(vm, vms_service, module)
        if state == 'present' or state == 'running' or state == 'next_run':
            if module.params['xen'] or module.params['kvm'] or module.params['vmware']:
                vms_module.changed = import_vm(module, connection)

            sysprep = module.params['sysprep']
            cloud_init = module.params['cloud_init']
            cloud_init_nics = module.params['cloud_init_nics'] or []
            if cloud_init is not None:
                cloud_init_nics.append(cloud_init)

            # In case VM don't exist, wait for VM DOWN state,
            # otherwise don't wait for any state, just update VM:
            ret = vms_module.create(
                entity=vm,
                result_state=otypes.VmStatus.DOWN if vm is None else None,
                clone=module.params['clone'],
                clone_permissions=module.params['clone_permissions'],
            )
            initialization = _get_initialization(sysprep, cloud_init, cloud_init_nics)
            ret = vms_module.action(
                action='start',
                post_action=vms_module._post_start_action,
                action_condition=lambda vm: (
                    vm.status not in [
                        otypes.VmStatus.MIGRATING,
                        otypes.VmStatus.POWERING_UP,
                        otypes.VmStatus.REBOOT_IN_PROGRESS,
                        otypes.VmStatus.WAIT_FOR_LAUNCH,
                        otypes.VmStatus.UP,
                        otypes.VmStatus.RESTORING_STATE,
                    ]
                ),
                wait_condition=lambda vm: vm.status == otypes.VmStatus.UP,
                # Start action kwargs:
                use_cloud_init=cloud_init is not None or len(cloud_init_nics) > 0,
                use_sysprep=sysprep is not None,
                vm=otypes.Vm(
                    placement_policy=otypes.VmPlacementPolicy(
                        hosts=[otypes.Host(name=module.params['host'])]
                    ) if module.params['host'] else None,
                    initialization=initialization,
                    os=otypes.OperatingSystem(
                        cmdline=module.params.get('kernel_params'),
                        initrd=module.params.get('initrd_path'),
                        kernel=module.params.get('kernel_path'),
                    ) if (
                        module.params.get('kernel_params')
                        or module.params.get('initrd_path')
                        or module.params.get('kernel_path')
                    ) else None,
                ) if (
                    module.params.get('kernel_params')
                    or module.params.get('initrd_path')
                    or module.params.get('kernel_path')
                    or module.params.get('host')
                    or initialization
                ) else None,
            )

            if state == 'next_run':
                # Apply next run configuration, if needed:
                vm = vms_service.vm_service(ret['id']).get()
                if vm.next_run_configuration_exists:
                    ret = vms_module.action(
                        action='reboot',
                        entity=vm,
                        action_condition=lambda vm: vm.status == otypes.VmStatus.UP,
                        wait_condition=lambda vm: vm.status == otypes.VmStatus.UP,
                    )
        elif state == 'stopped':
            if module.params['xen'] or module.params['kvm'] or module.params['vmware']:
                vms_module.changed = import_vm(module, connection)

            ret = vms_module.create(
                result_state=otypes.VmStatus.DOWN if vm is None else None,
                clone=module.params['clone'],
                clone_permissions=module.params['clone_permissions'],
            )
            if module.params['force']:
                ret = vms_module.action(
                    action='stop',
                    post_action=vms_module._attach_cd,
                    action_condition=lambda vm: vm.status != otypes.VmStatus.DOWN,
                    wait_condition=vms_module.wait_for_down,
                )
            else:
                ret = vms_module.action(
                    action='shutdown',
                    pre_action=vms_module._pre_shutdown_action,
                    post_action=vms_module._attach_cd,
                    action_condition=lambda vm: vm.status != otypes.VmStatus.DOWN,
                    wait_condition=vms_module.wait_for_down,
                )
        elif state == 'suspended':
            vms_module.create(
                result_state=otypes.VmStatus.DOWN if vm is None else None,
                clone=module.params['clone'],
                clone_permissions=module.params['clone_permissions'],
            )
            ret = vms_module.action(
                action='suspend',
                pre_action=vms_module._pre_suspend_action,
                action_condition=lambda vm: vm.status != otypes.VmStatus.SUSPENDED,
                wait_condition=lambda vm: vm.status == otypes.VmStatus.SUSPENDED,
            )
        elif state == 'absent':
            ret = vms_module.remove()

        module.exit_json(**ret)
    except Exception as e:
        module.fail_json(msg=str(e), exception=traceback.format_exc())
    finally:
        connection.close(logout='token' not in module.params['auth'])


if __name__ == "__main__":
    main()<|MERGE_RESOLUTION|>--- conflicted
+++ resolved
@@ -606,14 +606,8 @@
 
     def build_entity(self):
         template = self.__get_template_with_version()
-<<<<<<< HEAD
+        disk_attachments = self.__get_storage_domain_and_all_template_disks(template)
         vm = otypes.Vm(
-=======
-
-        disk_attachments = self.__get_storage_domain_and_all_template_disks(template)
-
-        return otypes.Vm(
->>>>>>> 301cbc1f
             name=self.param('name'),
             cluster=otypes.Cluster(
                 name=self.param('cluster')
