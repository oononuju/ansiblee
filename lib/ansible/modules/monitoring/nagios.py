#!/usr/bin/python
# -*- coding: utf-8 -*-
#
# This file is largely copied from the Nagios module included in the
# Func project. Original copyright follows:
#
# func-nagios - Schedule downtime and enables/disable notifications
# Copyright 2011, Red Hat, Inc.
# Tim Bielawa <tbielawa@redhat.com>
# GNU General Public License v3.0+ (see COPYING or https://www.gnu.org/licenses/gpl-3.0.txt)

from __future__ import absolute_import, division, print_function
__metaclass__ = type


ANSIBLE_METADATA = {'metadata_version': '1.1',
                    'status': ['preview'],
                    'supported_by': 'community'}


DOCUMENTATION = '''
---
module: nagios
short_description: Perform common tasks in Nagios related to downtime and notifications.
description:
  - "The C(nagios) module has two basic functions: scheduling downtime and toggling alerts for services or hosts."
  - All actions require the I(host) parameter to be given explicitly. In playbooks you can use the C({{inventory_hostname}}) variable to refer
    to the host the playbook is currently running on.
  - You can specify multiple services at once by separating them with commas, .e.g., C(services=httpd,nfs,puppet).
  - When specifying what service to handle there is a special service value, I(host), which will handle alerts/downtime for the I(host itself),
    e.g., C(service=host). This keyword may not be given with other services at the same time.
    I(Setting alerts/downtime for a host does not affect alerts/downtime for any of the services running on it.) To schedule downtime for all
    services on particular host use keyword "all", e.g., C(service=all).
  - When using the C(nagios) module you will need to specify your Nagios server using the C(delegate_to) parameter.
version_added: "0.7"
options:
  action:
    description:
      - Action to take.
      - servicegroup options were added in 2.0.
      - delete_downtime options were added in 2.2.
    required: true
    choices: [ "downtime", "delete_downtime", "enable_alerts", "disable_alerts", "silence", "unsilence",
               "silence_nagios", "unsilence_nagios", "command", "servicegroup_service_downtime",
               "servicegroup_host_downtime" ]
  host:
    description:
      - Host to operate on in Nagios.
  cmdfile:
    description:
      - Path to the nagios I(command file) (FIFO pipe).
        Only required if auto-detection fails.
    default: auto-detected
  author:
    description:
     - Author to leave downtime comments as.
       Only usable with the C(downtime) action.
    default: Ansible
  comment:
    version_added: "2.0"
    description:
     - Comment for C(downtime) action.
    default: Scheduling downtime
  start:
    version_added: "2.9"
    description:
      - When downtime should start, in time_t format (epoch seconds).
  minutes:
    description:
      - Minutes to schedule downtime for.
      - Only usable with the C(downtime) action.
    type: int
    default: 30
  services:
    description:
      - What to manage downtime/alerts for. Separate multiple services with commas.
        C(service) is an alias for C(services).
        B(Required) option when using the C(downtime), C(enable_alerts), and C(disable_alerts) actions.
    aliases: [ "service" ]
    required: true
  servicegroup:
    version_added: "2.0"
    description:
      - The Servicegroup we want to set downtimes/alerts for.
        B(Required) option when using the C(servicegroup_service_downtime) amd C(servicegroup_host_downtime).
  command:
    description:
      - The raw command to send to nagios, which
        should not include the submitted time header or the line-feed
        B(Required) option when using the C(command) action.
    required: true

author: "Tim Bielawa (@tbielawa)"
'''

EXAMPLES = '''
# set 30 minutes of apache downtime
- nagios:
    action: downtime
    minutes: 30
    service: httpd
    host: '{{ inventory_hostname }}'

# schedule an hour of HOST downtime
- nagios:
    action: downtime
    minutes: 60
    service: host
    host: '{{ inventory_hostname }}'

# schedule an hour of HOST downtime starting at 2019-04-23T02:00:00+00:00
- nagios:
    action: downtime
    start: 1555984800
    minutes: 60
    service: host
    host: '{{ inventory_hostname }}'

# schedule an hour of HOST downtime, with a comment describing the reason
- nagios:
    action: downtime
    minutes: 60
    service: host
    host: '{{ inventory_hostname }}'
    comment: Rebuilding machine

# schedule downtime for ALL services on HOST
- nagios:
    action: downtime
    minutes: 45
    service: all
    host: '{{ inventory_hostname }}'

# schedule downtime for a few services
- nagios:
    action: downtime
    services: frob,foobar,qeuz
    host: '{{ inventory_hostname }}'

# set 30 minutes downtime for all services in servicegroup foo
- nagios:
    action: servicegroup_service_downtime
    minutes: 30
    servicegroup: foo
    host: '{{ inventory_hostname }}'

# set 30 minutes downtime for all host in servicegroup foo
- nagios:
    action: servicegroup_host_downtime
    minutes: 30
    servicegroup: foo
    host: '{{ inventory_hostname }}'

# delete all downtime for a given host
- nagios:
    action: delete_downtime
    host: '{{ inventory_hostname }}'
    service: all

# delete all downtime for HOST with a particular comment
- nagios:
    action: delete_downtime
    host: '{{ inventory_hostname }}'
    service: host
    comment: Planned maintenance

# enable SMART disk alerts
- nagios:
    action: enable_alerts
    service: smart
    host: '{{ inventory_hostname }}'

# "two services at once: disable httpd and nfs alerts"
- nagios:
    action: disable_alerts
    service: httpd,nfs
    host: '{{ inventory_hostname }}'

# disable HOST alerts
- nagios:
    action: disable_alerts
    service: host
    host: '{{ inventory_hostname }}'

# silence ALL alerts
- nagios:
    action: silence
    host: '{{ inventory_hostname }}'

# unsilence all alerts
- nagios:
    action: unsilence
    host: '{{ inventory_hostname }}'

# SHUT UP NAGIOS
- nagios:
    action: silence_nagios

# ANNOY ME NAGIOS
- nagios:
    action: unsilence_nagios

# command something
- nagios:
    action: command
    command: DISABLE_FAILURE_PREDICTION
'''

import time
import os.path
import stat

from ansible.module_utils.basic import AnsibleModule


######################################################################

def which_cmdfile():
    locations = [
        # rhel
        '/etc/nagios/nagios.cfg',
        # debian
        '/etc/nagios3/nagios.cfg',
        # older debian
        '/etc/nagios2/nagios.cfg',
        # bsd, solaris
        '/usr/local/etc/nagios/nagios.cfg',
        # groundwork it monitoring
        '/usr/local/groundwork/nagios/etc/nagios.cfg',
        # open monitoring distribution
        '/omd/sites/oppy/tmp/nagios/nagios.cfg',
        # ???
        '/usr/local/nagios/etc/nagios.cfg',
        '/usr/local/nagios/nagios.cfg',
        '/opt/nagios/etc/nagios.cfg',
        '/opt/nagios/nagios.cfg',
        # icinga on debian/ubuntu
        '/etc/icinga/icinga.cfg',
        # icinga installed from source (default location)
        '/usr/local/icinga/etc/icinga.cfg',
    ]

    for path in locations:
        if os.path.exists(path):
            for line in open(path):
                if line.startswith('command_file'):
                    return line.split('=')[1].strip()

    return None

######################################################################


def main():
    ACTION_CHOICES = [
        'downtime',
        'delete_downtime',
        'silence',
        'unsilence',
        'enable_alerts',
        'disable_alerts',
        'silence_nagios',
        'unsilence_nagios',
        'command',
        'servicegroup_host_downtime',
        'servicegroup_service_downtime',
    ]

    module = AnsibleModule(
        argument_spec=dict(
            action=dict(required=True, default=None, choices=ACTION_CHOICES),
            author=dict(default='Ansible'),
            comment=dict(default='Scheduling downtime'),
            host=dict(required=False, default=None),
            servicegroup=dict(required=False, default=None),
            start=dict(default=int(time.time())),
            minutes=dict(default=30, type='int'),
            cmdfile=dict(default=which_cmdfile()),
            services=dict(default=None, aliases=['service']),
            command=dict(required=False, default=None),
        )
    )

    action = module.params['action']
    host = module.params['host']
    servicegroup = module.params['servicegroup']
<<<<<<< HEAD
    start = module.params['start']
    minutes = module.params['minutes']
=======
>>>>>>> 5ee81338
    services = module.params['services']
    cmdfile = module.params['cmdfile']
    command = module.params['command']

    ##################################################################
    # Required args per action:
    # downtime = (minutes, service, host)
    # (un)silence = (host)
    # (enable/disable)_alerts = (service, host)
    # command = command
    #
    # AnsibleModule will verify most stuff, we need to verify
    # 'service' manually.

    ##################################################################
    if action not in ['command', 'silence_nagios', 'unsilence_nagios']:
        if not host:
            module.fail_json(msg='no host specified for action requiring one')
    ######################################################################
    if action == 'downtime':
        # Make sure there's an actual service selected
        if not services:
            module.fail_json(msg='no service selected to set downtime for')
<<<<<<< HEAD
        # Make sure minutes is a number
        try:
            m = int(minutes)
            if not isinstance(m, types.IntType):
                module.fail_json(msg='minutes must be a number')
        except Exception:
            module.fail_json(msg='invalid entry for minutes')
        # Make sure start is also a number
        try:
            s = int(start)
            if not isinstance(s, types.IntType):
                module.fail_json(msg='start must be a number')
        except Exception:
            module.fail_json(msg='invalid entry for start')
=======
>>>>>>> 5ee81338

    ######################################################################
    if action == 'delete_downtime':
        # Make sure there's an actual service selected
        if not services:
            module.fail_json(msg='no service selected to set downtime for')

    ######################################################################

    if action in ['servicegroup_service_downtime', 'servicegroup_host_downtime']:
        # Make sure there's an actual servicegroup selected
        if not servicegroup:
            module.fail_json(msg='no servicegroup selected to set downtime for')
<<<<<<< HEAD
        # Make sure minutes is a number
        try:
            m = int(minutes)
            if not isinstance(m, types.IntType):
                module.fail_json(msg='minutes must be a number')
        except Exception:
            module.fail_json(msg='invalid entry for minutes')
        # Make sure start is also a number
        try:
            s = int(start)
            if not isinstance(s, types.IntType):
                module.fail_json(msg='start must be a number')
        except Exception:
            module.fail_json(msg='invalid entry for start')
=======
>>>>>>> 5ee81338

    ##################################################################
    if action in ['enable_alerts', 'disable_alerts']:
        if not services:
            module.fail_json(msg='a service is required when setting alerts')

    if action in ['command']:
        if not command:
            module.fail_json(msg='no command passed for command action')
    ##################################################################
    if not cmdfile:
        module.fail_json(msg='unable to locate nagios.cfg')

    ##################################################################
    ansible_nagios = Nagios(module, **module.params)
    if module.check_mode:
        module.exit_json(changed=True)
    else:
        ansible_nagios.act()
    ##################################################################


######################################################################
class Nagios(object):
    """
    Perform common tasks in Nagios related to downtime and
    notifications.

    The complete set of external commands Nagios handles is documented
    on their website:

    http://old.nagios.org/developerinfo/externalcommands/commandlist.php

    Note that in the case of `schedule_svc_downtime`,
    `enable_svc_notifications`, and `disable_svc_notifications`, the
    service argument should be passed as a list.
    """

    def __init__(self, module, **kwargs):
        self.module = module
        self.action = kwargs['action']
        self.author = kwargs['author']
        self.comment = kwargs['comment']
        self.host = kwargs['host']
        self.servicegroup = kwargs['servicegroup']
<<<<<<< HEAD
        self.start = int(kwargs['start'])
        self.minutes = int(kwargs['minutes'])
=======
        self.minutes = kwargs['minutes']
>>>>>>> 5ee81338
        self.cmdfile = kwargs['cmdfile']
        self.command = kwargs['command']

        if (kwargs['services'] is None) or (kwargs['services'] == 'host') or (kwargs['services'] == 'all'):
            self.services = kwargs['services']
        else:
            self.services = kwargs['services'].split(',')

        self.command_results = []

    def _now(self):
        """
        The time in seconds since 12:00:00AM Jan 1, 1970
        """

        return int(time.time())

    def _write_command(self, cmd):
        """
        Write the given command to the Nagios command file
        """

        if not os.path.exists(self.cmdfile):
            self.module.fail_json(msg='nagios command file does not exist',
                                  cmdfile=self.cmdfile)
        if not stat.S_ISFIFO(os.stat(self.cmdfile).st_mode):
            self.module.fail_json(msg='nagios command file is not a fifo file',
                                  cmdfile=self.cmdfile)
        try:
            fp = open(self.cmdfile, 'w')
            fp.write(cmd)
            fp.flush()
            fp.close()
            self.command_results.append(cmd.strip())
        except IOError:
            self.module.fail_json(msg='unable to write to nagios command file',
                                  cmdfile=self.cmdfile)

    def _fmt_dt_str(self, cmd, host, duration, author=None,
                    comment=None, start=None,
                    svc=None, fixed=1, trigger=0):
        """
        Format an external-command downtime string.

        cmd - Nagios command ID
        host - Host schedule downtime on
        duration - Minutes to schedule downtime for
        author - Name to file the downtime as
        comment - Reason for running this command (upgrade, reboot, etc)
        start - Start of downtime in seconds since 12:00AM Jan 1 1970
          Default is to use the entry time (now)
        svc - Service to schedule downtime for, omit when for host downtime
        fixed - Start now if 1, start when a problem is detected if 0
        trigger - Optional ID of event to start downtime from. Leave as 0 for
          fixed downtime.

        Syntax: [submitted] COMMAND;<host_name>;[<service_description>]
        <start_time>;<end_time>;<fixed>;<trigger_id>;<duration>;<author>;
        <comment>
        """

        entry_time = self._now()
        if start is None:
            start = entry_time

        hdr = "[%s] %s;%s;" % (entry_time, cmd, host)
        duration_s = (duration * 60)
        end = start + duration_s

        if not author:
            author = self.author

        if not comment:
            comment = self.comment

        if svc is not None:
            dt_args = [svc, str(start), str(end), str(fixed), str(trigger),
                       str(duration_s), author, comment]
        else:
            # Downtime for a host if no svc specified
            dt_args = [str(start), str(end), str(fixed), str(trigger),
                       str(duration_s), author, comment]

        dt_arg_str = ";".join(dt_args)
        dt_str = hdr + dt_arg_str + "\n"

        return dt_str

    def _fmt_dt_del_str(self, cmd, host, svc=None, start=None, comment=None):
        """
        Format an external-command downtime deletion string.

        cmd - Nagios command ID
        host - Host to remove scheduled downtime from
        comment - Reason downtime was added (upgrade, reboot, etc)
        start - Start of downtime in seconds since 12:00AM Jan 1 1970
        svc - Service to remove downtime for, omit to remove all downtime for the host

        Syntax: [submitted] COMMAND;<host_name>;
        [<service_desription>];[<start_time>];[<comment>]
        """

        entry_time = self._now()
        hdr = "[%s] %s;%s;" % (entry_time, cmd, host)

        if comment is None:
            comment = self.comment

        dt_del_args = []
        if svc is not None:
            dt_del_args.append(svc)
        else:
            dt_del_args.append('')

        if start is not None:
            dt_del_args.append(str(start))
        else:
            dt_del_args.append('')

        if comment is not None:
            dt_del_args.append(comment)
        else:
            dt_del_args.append('')

        dt_del_arg_str = ";".join(dt_del_args)
        dt_del_str = hdr + dt_del_arg_str + "\n"

        return dt_del_str

    def _fmt_notif_str(self, cmd, host=None, svc=None):
        """
        Format an external-command notification string.

        cmd - Nagios command ID.
        host - Host to en/disable notifications on.. A value is not required
          for global downtime
        svc - Service to schedule downtime for. A value is not required
          for host downtime.

        Syntax: [submitted] COMMAND;<host_name>[;<service_description>]
        """

        entry_time = self._now()
        notif_str = "[%s] %s" % (entry_time, cmd)
        if host is not None:
            notif_str += ";%s" % host

            if svc is not None:
                notif_str += ";%s" % svc

        notif_str += "\n"

        return notif_str

    def schedule_svc_downtime(self, host, services=None, minutes=30, start=None):
        """
        This command is used to schedule downtime for a particular
        service.

        During the specified downtime, Nagios will not send
        notifications out about the service.

        Syntax: SCHEDULE_SVC_DOWNTIME;<host_name>;<service_description>
        <start_time>;<end_time>;<fixed>;<trigger_id>;<duration>;<author>;
        <comment>
        """

        cmd = "SCHEDULE_SVC_DOWNTIME"

        if services is None:
            services = []

        for service in services:
            dt_cmd_str = self._fmt_dt_str(cmd, host, minutes, start=start, svc=service)
            self._write_command(dt_cmd_str)

    def schedule_host_downtime(self, host, minutes=30, start=None):
        """
        This command is used to schedule downtime for a particular
        host.

        During the specified downtime, Nagios will not send
        notifications out about the host.

        Syntax: SCHEDULE_HOST_DOWNTIME;<host_name>;<start_time>;<end_time>;
        <fixed>;<trigger_id>;<duration>;<author>;<comment>
        """

        cmd = "SCHEDULE_HOST_DOWNTIME"
        dt_cmd_str = self._fmt_dt_str(cmd, host, minutes, start=start)
        self._write_command(dt_cmd_str)

    def schedule_host_svc_downtime(self, host, minutes=30, start=None):
        """
        This command is used to schedule downtime for
        all services associated with a particular host.

        During the specified downtime, Nagios will not send
        notifications out about the host.

        SCHEDULE_HOST_SVC_DOWNTIME;<host_name>;<start_time>;<end_time>;
        <fixed>;<trigger_id>;<duration>;<author>;<comment>
        """

        cmd = "SCHEDULE_HOST_SVC_DOWNTIME"
        dt_cmd_str = self._fmt_dt_str(cmd, host, minutes, start=start)
        self._write_command(dt_cmd_str)

    def delete_host_downtime(self, host, services=None, comment=None):
        """
        This command is used to remove scheduled downtime for a particular
        host.

        Syntax: DEL_DOWNTIME_BY_HOST_NAME;<host_name>;
        [<service_desription>];[<start_time>];[<comment>]
        """

        cmd = "DEL_DOWNTIME_BY_HOST_NAME"

        if services is None:
            dt_del_cmd_str = self._fmt_dt_del_str(cmd, host, comment=comment)
            self._write_command(dt_del_cmd_str)
        else:
            for service in services:
                dt_del_cmd_str = self._fmt_dt_del_str(cmd, host, svc=service, comment=comment)
                self._write_command(dt_del_cmd_str)

    def schedule_hostgroup_host_downtime(self, hostgroup, minutes=30, start=None):
        """
        This command is used to schedule downtime for all hosts in a
        particular hostgroup.

        During the specified downtime, Nagios will not send
        notifications out about the hosts.

        Syntax: SCHEDULE_HOSTGROUP_HOST_DOWNTIME;<hostgroup_name>;<start_time>;
        <end_time>;<fixed>;<trigger_id>;<duration>;<author>;<comment>
        """

        cmd = "SCHEDULE_HOSTGROUP_HOST_DOWNTIME"
        dt_cmd_str = self._fmt_dt_str(cmd, hostgroup, minutes, start=start)
        self._write_command(dt_cmd_str)

    def schedule_hostgroup_svc_downtime(self, hostgroup, minutes=30, start=None):
        """
        This command is used to schedule downtime for all services in
        a particular hostgroup.

        During the specified downtime, Nagios will not send
        notifications out about the services.

        Note that scheduling downtime for services does not
        automatically schedule downtime for the hosts those services
        are associated with.

        Syntax: SCHEDULE_HOSTGROUP_SVC_DOWNTIME;<hostgroup_name>;<start_time>;
        <end_time>;<fixed>;<trigger_id>;<duration>;<author>;<comment>
        """

        cmd = "SCHEDULE_HOSTGROUP_SVC_DOWNTIME"
        dt_cmd_str = self._fmt_dt_str(cmd, hostgroup, minutes, start=start)
        self._write_command(dt_cmd_str)

    def schedule_servicegroup_host_downtime(self, servicegroup, minutes=30, start=None):
        """
        This command is used to schedule downtime for all hosts in a
        particular servicegroup.

        During the specified downtime, Nagios will not send
        notifications out about the hosts.

        Syntax: SCHEDULE_SERVICEGROUP_HOST_DOWNTIME;<servicegroup_name>;
        <start_time>;<end_time>;<fixed>;<trigger_id>;<duration>;<author>;
        <comment>
        """

        cmd = "SCHEDULE_SERVICEGROUP_HOST_DOWNTIME"
        dt_cmd_str = self._fmt_dt_str(cmd, servicegroup, minutes, start=start)
        self._write_command(dt_cmd_str)

    def schedule_servicegroup_svc_downtime(self, servicegroup, minutes=30, start=None):
        """
        This command is used to schedule downtime for all services in
        a particular servicegroup.

        During the specified downtime, Nagios will not send
        notifications out about the services.

        Note that scheduling downtime for services does not
        automatically schedule downtime for the hosts those services
        are associated with.

        Syntax: SCHEDULE_SERVICEGROUP_SVC_DOWNTIME;<servicegroup_name>;
        <start_time>;<end_time>;<fixed>;<trigger_id>;<duration>;<author>;
        <comment>
        """

        cmd = "SCHEDULE_SERVICEGROUP_SVC_DOWNTIME"
        dt_cmd_str = self._fmt_dt_str(cmd, servicegroup, minutes, start=start)
        self._write_command(dt_cmd_str)

    def disable_host_svc_notifications(self, host):
        """
        This command is used to prevent notifications from being sent
        out for all services on the specified host.

        Note that this command does not disable notifications from
        being sent out about the host.

        Syntax: DISABLE_HOST_SVC_NOTIFICATIONS;<host_name>
        """

        cmd = "DISABLE_HOST_SVC_NOTIFICATIONS"
        notif_str = self._fmt_notif_str(cmd, host)
        self._write_command(notif_str)

    def disable_host_notifications(self, host):
        """
        This command is used to prevent notifications from being sent
        out for the specified host.

        Note that this command does not disable notifications for
        services associated with this host.

        Syntax: DISABLE_HOST_NOTIFICATIONS;<host_name>
        """

        cmd = "DISABLE_HOST_NOTIFICATIONS"
        notif_str = self._fmt_notif_str(cmd, host)
        self._write_command(notif_str)

    def disable_svc_notifications(self, host, services=None):
        """
        This command is used to prevent notifications from being sent
        out for the specified service.

        Note that this command does not disable notifications from
        being sent out about the host.

        Syntax: DISABLE_SVC_NOTIFICATIONS;<host_name>;<service_description>
        """

        cmd = "DISABLE_SVC_NOTIFICATIONS"

        if services is None:
            services = []

        for service in services:
            notif_str = self._fmt_notif_str(cmd, host, svc=service)
            self._write_command(notif_str)

    def disable_servicegroup_host_notifications(self, servicegroup):
        """
        This command is used to prevent notifications from being sent
        out for all hosts in the specified servicegroup.

        Note that this command does not disable notifications for
        services associated with hosts in this service group.

        Syntax: DISABLE_SERVICEGROUP_HOST_NOTIFICATIONS;<servicegroup_name>
        """

        cmd = "DISABLE_SERVICEGROUP_HOST_NOTIFICATIONS"
        notif_str = self._fmt_notif_str(cmd, servicegroup)
        self._write_command(notif_str)

    def disable_servicegroup_svc_notifications(self, servicegroup):
        """
        This command is used to prevent notifications from being sent
        out for all services in the specified servicegroup.

        Note that this does not prevent notifications from being sent
        out about the hosts in this servicegroup.

        Syntax: DISABLE_SERVICEGROUP_SVC_NOTIFICATIONS;<servicegroup_name>
        """

        cmd = "DISABLE_SERVICEGROUP_SVC_NOTIFICATIONS"
        notif_str = self._fmt_notif_str(cmd, servicegroup)
        self._write_command(notif_str)

    def disable_hostgroup_host_notifications(self, hostgroup):
        """
        Disables notifications for all hosts in a particular
        hostgroup.

        Note that this does not disable notifications for the services
        associated with the hosts in the hostgroup - see the
        DISABLE_HOSTGROUP_SVC_NOTIFICATIONS command for that.

        Syntax: DISABLE_HOSTGROUP_HOST_NOTIFICATIONS;<hostgroup_name>
        """

        cmd = "DISABLE_HOSTGROUP_HOST_NOTIFICATIONS"
        notif_str = self._fmt_notif_str(cmd, hostgroup)
        self._write_command(notif_str)

    def disable_hostgroup_svc_notifications(self, hostgroup):
        """
        Disables notifications for all services associated with hosts
        in a particular hostgroup.

        Note that this does not disable notifications for the hosts in
        the hostgroup - see the DISABLE_HOSTGROUP_HOST_NOTIFICATIONS
        command for that.

        Syntax: DISABLE_HOSTGROUP_SVC_NOTIFICATIONS;<hostgroup_name>
        """

        cmd = "DISABLE_HOSTGROUP_SVC_NOTIFICATIONS"
        notif_str = self._fmt_notif_str(cmd, hostgroup)
        self._write_command(notif_str)

    def enable_host_notifications(self, host):
        """
        Enables notifications for a particular host.

        Note that this command does not enable notifications for
        services associated with this host.

        Syntax: ENABLE_HOST_NOTIFICATIONS;<host_name>
        """

        cmd = "ENABLE_HOST_NOTIFICATIONS"
        notif_str = self._fmt_notif_str(cmd, host)
        self._write_command(notif_str)

    def enable_host_svc_notifications(self, host):
        """
        Enables notifications for all services on the specified host.

        Note that this does not enable notifications for the host.

        Syntax: ENABLE_HOST_SVC_NOTIFICATIONS;<host_name>
        """

        cmd = "ENABLE_HOST_SVC_NOTIFICATIONS"
        notif_str = self._fmt_notif_str(cmd, host)
        nagios_return = self._write_command(notif_str)

        if nagios_return:
            return notif_str
        else:
            return "Fail: could not write to the command file"

    def enable_svc_notifications(self, host, services=None):
        """
        Enables notifications for a particular service.

        Note that this does not enable notifications for the host.

        Syntax: ENABLE_SVC_NOTIFICATIONS;<host_name>;<service_description>
        """

        cmd = "ENABLE_SVC_NOTIFICATIONS"

        if services is None:
            services = []

        nagios_return = True
        return_str_list = []
        for service in services:
            notif_str = self._fmt_notif_str(cmd, host, svc=service)
            nagios_return = self._write_command(notif_str) and nagios_return
            return_str_list.append(notif_str)

        if nagios_return:
            return return_str_list
        else:
            return "Fail: could not write to the command file"

    def enable_hostgroup_host_notifications(self, hostgroup):
        """
        Enables notifications for all hosts in a particular hostgroup.

        Note that this command does not enable notifications for
        services associated with the hosts in this hostgroup.

        Syntax: ENABLE_HOSTGROUP_HOST_NOTIFICATIONS;<hostgroup_name>
        """

        cmd = "ENABLE_HOSTGROUP_HOST_NOTIFICATIONS"
        notif_str = self._fmt_notif_str(cmd, hostgroup)
        nagios_return = self._write_command(notif_str)

        if nagios_return:
            return notif_str
        else:
            return "Fail: could not write to the command file"

    def enable_hostgroup_svc_notifications(self, hostgroup):
        """
        Enables notifications for all services that are associated
        with hosts in a particular hostgroup.

        Note that this does not enable notifications for the hosts in
        this hostgroup.

        Syntax: ENABLE_HOSTGROUP_SVC_NOTIFICATIONS;<hostgroup_name>
        """

        cmd = "ENABLE_HOSTGROUP_SVC_NOTIFICATIONS"
        notif_str = self._fmt_notif_str(cmd, hostgroup)
        nagios_return = self._write_command(notif_str)

        if nagios_return:
            return notif_str
        else:
            return "Fail: could not write to the command file"

    def enable_servicegroup_host_notifications(self, servicegroup):
        """
        Enables notifications for all hosts that have services that
        are members of a particular servicegroup.

        Note that this command does not enable notifications for
        services associated with the hosts in this servicegroup.

        Syntax: ENABLE_SERVICEGROUP_HOST_NOTIFICATIONS;<servicegroup_name>
        """

        cmd = "ENABLE_SERVICEGROUP_HOST_NOTIFICATIONS"
        notif_str = self._fmt_notif_str(cmd, servicegroup)
        nagios_return = self._write_command(notif_str)

        if nagios_return:
            return notif_str
        else:
            return "Fail: could not write to the command file"

    def enable_servicegroup_svc_notifications(self, servicegroup):
        """
        Enables notifications for all services that are members of a
        particular servicegroup.

        Note that this does not enable notifications for the hosts in
        this servicegroup.

        Syntax: ENABLE_SERVICEGROUP_SVC_NOTIFICATIONS;<servicegroup_name>
        """

        cmd = "ENABLE_SERVICEGROUP_SVC_NOTIFICATIONS"
        notif_str = self._fmt_notif_str(cmd, servicegroup)
        nagios_return = self._write_command(notif_str)

        if nagios_return:
            return notif_str
        else:
            return "Fail: could not write to the command file"

    def silence_host(self, host):
        """
        This command is used to prevent notifications from being sent
        out for the host and all services on the specified host.

        This is equivalent to calling disable_host_svc_notifications
        and disable_host_notifications.

        Syntax: DISABLE_HOST_SVC_NOTIFICATIONS;<host_name>
        Syntax: DISABLE_HOST_NOTIFICATIONS;<host_name>
        """

        cmd = [
            "DISABLE_HOST_SVC_NOTIFICATIONS",
            "DISABLE_HOST_NOTIFICATIONS"
        ]
        nagios_return = True
        return_str_list = []
        for c in cmd:
            notif_str = self._fmt_notif_str(c, host)
            nagios_return = self._write_command(notif_str) and nagios_return
            return_str_list.append(notif_str)

        if nagios_return:
            return return_str_list
        else:
            return "Fail: could not write to the command file"

    def unsilence_host(self, host):
        """
        This command is used to enable notifications for the host and
        all services on the specified host.

        This is equivalent to calling enable_host_svc_notifications
        and enable_host_notifications.

        Syntax: ENABLE_HOST_SVC_NOTIFICATIONS;<host_name>
        Syntax: ENABLE_HOST_NOTIFICATIONS;<host_name>
        """

        cmd = [
            "ENABLE_HOST_SVC_NOTIFICATIONS",
            "ENABLE_HOST_NOTIFICATIONS"
        ]
        nagios_return = True
        return_str_list = []
        for c in cmd:
            notif_str = self._fmt_notif_str(c, host)
            nagios_return = self._write_command(notif_str) and nagios_return
            return_str_list.append(notif_str)

        if nagios_return:
            return return_str_list
        else:
            return "Fail: could not write to the command file"

    def silence_nagios(self):
        """
        This command is used to disable notifications for all hosts and services
        in nagios.

        This is a 'SHUT UP, NAGIOS' command
        """
        cmd = 'DISABLE_NOTIFICATIONS'
        self._write_command(self._fmt_notif_str(cmd))

    def unsilence_nagios(self):
        """
        This command is used to enable notifications for all hosts and services
        in nagios.

        This is a 'OK, NAGIOS, GO'' command
        """
        cmd = 'ENABLE_NOTIFICATIONS'
        self._write_command(self._fmt_notif_str(cmd))

    def nagios_cmd(self, cmd):
        """
        This sends an arbitrary command to nagios

        It prepends the submitted time and appends a \n

        You just have to provide the properly formatted command
        """

        pre = '[%s]' % int(time.time())

        post = '\n'
        cmdstr = '%s %s%s' % (pre, cmd, post)
        self._write_command(cmdstr)

    def act(self):
        """
        Figure out what you want to do from ansible, and then do the
        needful (at the earliest).
        """
        # host or service downtime?
        if self.action == 'downtime':
            if self.services == 'host':
                self.schedule_host_downtime(self.host, minutes=self.minutes,
                                            start=self.start)
            elif self.services == 'all':
                self.schedule_host_svc_downtime(self.host, minutes=self.minutes,
                                                start=self.start)
            else:
                self.schedule_svc_downtime(self.host,
                                           services=self.services,
                                           minutes=self.minutes,
                                           start=self.start)

        elif self.action == 'delete_downtime':
            if self.services == 'host':
                self.delete_host_downtime(self.host)
            elif self.services == 'all':
                self.delete_host_downtime(self.host, comment='')
            else:
                self.delete_host_downtime(self.host, services=self.services)

        elif self.action == "servicegroup_host_downtime":
            if self.servicegroup:
                self.schedule_servicegroup_host_downtime(servicegroup=self.servicegroup, minutes=self.minutes, start=self.start)
        elif self.action == "servicegroup_service_downtime":
            if self.servicegroup:
                self.schedule_servicegroup_svc_downtime(servicegroup=self.servicegroup, minutes=self.minutes, start=self.start)

        # toggle the host AND service alerts
        elif self.action == 'silence':
            self.silence_host(self.host)

        elif self.action == 'unsilence':
            self.unsilence_host(self.host)

        # toggle host/svc alerts
        elif self.action == 'enable_alerts':
            if self.services == 'host':
                self.enable_host_notifications(self.host)
            elif self.services == 'all':
                self.enable_host_svc_notifications(self.host)
            else:
                self.enable_svc_notifications(self.host,
                                              services=self.services)

        elif self.action == 'disable_alerts':
            if self.services == 'host':
                self.disable_host_notifications(self.host)
            elif self.services == 'all':
                self.disable_host_svc_notifications(self.host)
            else:
                self.disable_svc_notifications(self.host,
                                               services=self.services)
        elif self.action == 'silence_nagios':
            self.silence_nagios()

        elif self.action == 'unsilence_nagios':
            self.unsilence_nagios()

        elif self.action == 'command':
            self.nagios_cmd(self.command)

        # wtf?
        else:
            self.module.fail_json(msg="unknown action specified: '%s'" %
                                      self.action)

        self.module.exit_json(nagios_commands=self.command_results,
                              changed=True)


if __name__ == '__main__':
    main()<|MERGE_RESOLUTION|>--- conflicted
+++ resolved
@@ -284,11 +284,7 @@
     action = module.params['action']
     host = module.params['host']
     servicegroup = module.params['servicegroup']
-<<<<<<< HEAD
     start = module.params['start']
-    minutes = module.params['minutes']
-=======
->>>>>>> 5ee81338
     services = module.params['services']
     cmdfile = module.params['cmdfile']
     command = module.params['command']
@@ -312,23 +308,13 @@
         # Make sure there's an actual service selected
         if not services:
             module.fail_json(msg='no service selected to set downtime for')
-<<<<<<< HEAD
-        # Make sure minutes is a number
-        try:
-            m = int(minutes)
-            if not isinstance(m, types.IntType):
-                module.fail_json(msg='minutes must be a number')
-        except Exception:
-            module.fail_json(msg='invalid entry for minutes')
-        # Make sure start is also a number
+        # Make sure start is a number
         try:
             s = int(start)
             if not isinstance(s, types.IntType):
                 module.fail_json(msg='start must be a number')
         except Exception:
             module.fail_json(msg='invalid entry for start')
-=======
->>>>>>> 5ee81338
 
     ######################################################################
     if action == 'delete_downtime':
@@ -342,23 +328,13 @@
         # Make sure there's an actual servicegroup selected
         if not servicegroup:
             module.fail_json(msg='no servicegroup selected to set downtime for')
-<<<<<<< HEAD
-        # Make sure minutes is a number
-        try:
-            m = int(minutes)
-            if not isinstance(m, types.IntType):
-                module.fail_json(msg='minutes must be a number')
-        except Exception:
-            module.fail_json(msg='invalid entry for minutes')
-        # Make sure start is also a number
+        # Make sure start is a number
         try:
             s = int(start)
             if not isinstance(s, types.IntType):
                 module.fail_json(msg='start must be a number')
         except Exception:
             module.fail_json(msg='invalid entry for start')
-=======
->>>>>>> 5ee81338
 
     ##################################################################
     if action in ['enable_alerts', 'disable_alerts']:
@@ -404,12 +380,7 @@
         self.comment = kwargs['comment']
         self.host = kwargs['host']
         self.servicegroup = kwargs['servicegroup']
-<<<<<<< HEAD
         self.start = int(kwargs['start'])
-        self.minutes = int(kwargs['minutes'])
-=======
-        self.minutes = kwargs['minutes']
->>>>>>> 5ee81338
         self.cmdfile = kwargs['cmdfile']
         self.command = kwargs['command']
 
