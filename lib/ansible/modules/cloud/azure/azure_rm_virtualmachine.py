#!/usr/bin/python
#
# Copyright (c) 2016 Matt Davis, <mdavis@ansible.com>
#                    Chris Houseknecht, <house@redhat.com>
# Copyright (c) 2018 James E. King, III (@jeking3) <jking@apache.org>
#
# GNU General Public License v3.0+ (see COPYING or https://www.gnu.org/licenses/gpl-3.0.txt)

from __future__ import absolute_import, division, print_function
__metaclass__ = type


ANSIBLE_METADATA = {'metadata_version': '1.1',
                    'status': ['preview'],
                    'supported_by': 'community'}


DOCUMENTATION = '''
---
module: azure_rm_virtualmachine

version_added: "2.1"

short_description: Manage Azure virtual machines

description:
    - Manage and configure virtual machines (VMs) and associated resources on Azure.
    - Requires a resource group containing at least one virtual network with at least one subnet.
    - Supports images from the Azure Marketplace, which can be discovered with M(azure_rm_virtualmachineimage_facts).
    - Supports custom images since Ansible 2.5.
    - To use I(custom_data) on a Linux image, the image must have cloud-init enabled. If cloud-init is not enabled, I(custom_data) is ignored.

options:
    resource_group:
        description:
            - Name of the resource group containing the VM.
        required: true
    name:
        description:
            - Name of the VM.
        required: true
    custom_data:
        description:
            - Data made available to the VM and used by C(cloud-init).
            - Only used on Linux images with C(cloud-init) enabled.
            - Consult U(https://docs.microsoft.com/en-us/azure/virtual-machines/linux/using-cloud-init#cloud-init-overview) for cloud-init ready images.
            - To enable cloud-init on a Linux image, follow U(https://docs.microsoft.com/en-us/azure/virtual-machines/linux/cloudinit-prepare-custom-image).
        version_added: "2.5"
    state:
        description:
            - State of the VM.
            - Set to C(present) to create a VM with the configuration specified by other options, or to update the configuration of an existing VM.
            - Set to C(absent) to remove a VM.
            - Does not affect power state. Use I(started)/I(allocated)/I(restarted) parameters to change the power state of a VM.
        default: present
        choices:
            - absent
            - present
    started:
        description:
            - Whether the VM is started or stopped.
            - Set to (true) with I(state=present) to start the VM.
            - Set to C(false) to stop the VM.
        default: true
        type: bool
    allocated:
        description:
            - Whether the VM is allocated or deallocated, only useful with I(state=present).
        default: True
        type: bool
    generalized:
        description:
            - Whether the VM is generalized or not.
            - Set to C(true) with I(state=present) to generalize the VM.
            - Generalizing a VM is irreversible.
        type: bool
        version_added: "2.8"
    restarted:
        description:
            - Set to C(true) with I(state=present) to restart a running VM.
        type: bool
    location:
        description:
            - Valid Azure location for the VM. Defaults to location of the resource group.
    short_hostname:
        description:
            - Name assigned internally to the host. On a Linux VM this is the name returned by the C(hostname) command.
            - When creating a VM, short_hostname defaults to I(name).
    vm_size:
        description:
            - A valid Azure VM size value. For example, C(Standard_D4).
            - Choices vary depending on the subscription and location. Check your subscription for available choices.
            - Required when creating a VM.
    admin_username:
        description:
            - Admin username used to access the VM after it is created.
            - Required when creating a VM.
    admin_password:
        description:
            - Password for the admin username.
            - Not required if the I(os_type=Linux) and SSH password authentication is disabled by setting I(ssh_password_enabled=false).
    ssh_password_enabled:
        description:
            - Whether to enable or disable SSH passwords.
            - When I(os_type=Linux), set to C(false) to disable SSH password authentication and require use of SSH keys.
        default: true
        type: bool
    ssh_public_keys:
        description:
            - For I(os_type=Linux) provide a list of SSH keys.
            - Accepts a list of dicts where each dictionary contains two keys, I(path) and I(key_data).
            - Set I(path) to the default location of the authorized_keys files. For example, I(path=/home/<admin username>/.ssh/authorized_keys).
            - Set I(key_data) to the actual value of the public key.
    image:
        description:
            - The image used to build the VM.
            - For custom images, the name of the image. To narrow the search to a specific resource group, a dict with the keys I(name) and I(resource_group).
            - For Marketplace images, a dict with the keys I(publisher), I(offer), I(sku), and I(version).
            - Set I(version=latest) to get the most recent version of a given image.
        required: true
    availability_set:
        description:
            - Name or ID of an existing availability set to add the VM to. The I(availability_set) should be in the same resource group as VM.
        version_added: "2.5"
    storage_account_name:
        description:
            - Name of a storage account that supports creation of VHD blobs.
            - If not specified for a new VM, a new storage account named <vm name>01 will be created using storage type C(Standard_LRS).
        aliases:
            - storage_account
    storage_container_name:
        description:
            - Name of the container to use within the storage account to store VHD blobs.
            - If not specified, a default container will be created.
        default: vhds
        aliases:
            - storage_container
    storage_blob_name:
        description:
            - Name of the storage blob used to hold the OS disk image of the VM.
            - Must end with '.vhd'.
            - If not specified, defaults to the VM name + '.vhd'.
        aliases:
            - storage_blob
    managed_disk_type:
        description:
            - Managed OS disk type.
<<<<<<< HEAD
            - Create OS disk with managed disk if defined.
            - If not defined, the OS disk will be created with virtual hard disk (VHD).
=======
>>>>>>> e7c9c958
        choices:
            - Standard_LRS
            - StandardSSD_LRS
            - Premium_LRS
        version_added: "2.4"
    os_disk_name:
        description:
            - OS disk name.
        version_added: "2.8"
    os_disk_caching:
        description:
            - Type of OS disk caching.
        choices:
            - ReadOnly
            - ReadWrite
        default: ReadOnly
        aliases:
            - disk_caching
    os_disk_size_gb:
        description:
            - Type of OS disk size in GB.
        version_added: "2.7"
    os_type:
        description:
            - Base type of operating system.
        choices:
            - Windows
            - Linux
        default: Linux
    data_disks:
        description:
<<<<<<< HEAD
            - Describes list of data disks.
            - Use M(azure_rm_manageddisk) to manage the specific disk.
=======
            - List of data disks.
>>>>>>> e7c9c958
        version_added: "2.4"
        suboptions:
            lun:
                description:
                    - The logical unit number for data disk.
<<<<<<< HEAD
                    - This value is used to identify data disks within the VM and therefore must be unique for each data disk attached to a VM.
                required: true
=======
                default: 0
>>>>>>> e7c9c958
                version_added: "2.4"
            disk_size_gb:
                description:
                    - The initial disk size in GB for blank data disks.
<<<<<<< HEAD
                    - This value cannot be larger than C(1023) GB.
                    - Size can be changed only when the virtual machine is deallocated.
                    - Not used when I(managed_disk_id) defined.
=======
>>>>>>> e7c9c958
                version_added: "2.4"
            managed_disk_type:
                description:
                    - Managed data disk type.
<<<<<<< HEAD
                    - Only used when OS disk created with managed disk.
=======
>>>>>>> e7c9c958
                choices:
                    - Standard_LRS
                    - StandardSSD_LRS
                    - UltraSSD_LRS
                    - Premium_LRS
                version_added: "2.4"
            managed_disk_id:
                description:
                    - Managed data disk id.
                    - Only used when OS disk created with managed disk.
                version_added: "2.9"
            storage_account_name:
                description:
                    - Name of an existing storage account that supports creation of VHD blobs.
<<<<<<< HEAD
                    - If not specified for a new VM, a new storage account started with I(name) will be created using storage type 'Standard_LRS'.
                    - Only used when OS disk created with virtual hard disk (VHD).
                    - Used when I(managed_disk_type) not defined.
                    - Cannot be updated unless I(lun) updated.
=======
                    - If not specified for a new data disk, a new storage account named <vm name>01 will be created using storage type C(Standard_LRS).
>>>>>>> e7c9c958
                version_added: "2.4"
            storage_container_name:
                description:
                    - Name of the container to use within the storage account to store VHD blobs.
<<<<<<< HEAD
                    - If no name is specified a default container named 'vhds' will created.
                    - Only used when OS disk created with virtual hard disk (VHD).
                    - Used when I(managed_disk_type) not defined.
                    - Cannot be updated unless I(lun) updated.
=======
                    - If not specified, a default container will created.
>>>>>>> e7c9c958
                default: vhds
                version_added: "2.4"
            storage_blob_name:
                description:
<<<<<<< HEAD
                    - Name fo the storage blob used to hold the VM's OS disk image.
                    - Must end with '.vhd'
                    - Default to the I(name) + timestamp + I(lun) + '.vhd'.
                    - Only used when OS disk created with virtual hard disk (VHD).
                    - Used when I(managed_disk_type) not defined.
                    - Cannot be updated unless I(lun) updated.
=======
                    - Name of the storage blob used to hold the OS disk image of the VM.
                    - Must end with '.vhd'.
                    - If not specified, defaults to the VM name + '.vhd'.
>>>>>>> e7c9c958
                version_added: "2.4"
            caching:
                description:
                    - Specifies the caching requirements.
                choices:
                    - empty
                    - Empty
                    - read_only
                    - ReadOnly
                    - read_write
                    - ReadWrite
                version_added: "2.4"
            write_accelerator_enabled:
                description:
                    - Specifies whether writeAccelerator should be enabled or disabled on the disk.
                    - This can only be enabled on Premium_LRS managed disks with no caching and M-Series VMs.
                version_added: "2.9"
                type: bool
    public_ip_allocation_method:
        description:
            - Allocation method for the public IP of the VM.
            - Used only if a network interface is not specified.
            - When set to C(Dynamic), the public IP address may change any time the VM is rebooted or power cycled.
            - The C(Disabled) choice was added in Ansible 2.6.
        choices:
            - Dynamic
            - Static
            - Disabled
        default: Static
        aliases:
            - public_ip_allocation
    open_ports:
        description:
            - List of ports to open in the security group for the VM, when a security group and network interface are created with a VM.
            - For Linux hosts, defaults to allowing inbound TCP connections to port 22.
            - For Windows hosts, defaults to opening ports 3389 and 5986.
    network_interface_names:
        description:
            - Network interface names to add to the VM.
            - Can be a string of name or resource ID of the network interface.
            - Can be a dict containing I(resource_group) and I(name) of the network interface.
            - If a network interface name is not provided when the VM is created, a default network interface will be created.
            - To create a new network interface, at least one Virtual Network with one Subnet must exist.
        type: list
        aliases:
            - network_interfaces
    virtual_network_resource_group:
        description:
            - The resource group to use when creating a VM with another resource group's virtual network.
        version_added: "2.4"
    virtual_network_name:
        description:
            - The virtual network to use when creating a VM.
            - If not specified, a new network interface will be created and assigned to the first virtual network found in the resource group.
            - Use with I(virtual_network_resource_group) to place the virtual network in another resource group.
        aliases:
            - virtual_network
    subnet_name:
        description:
            - Subnet for the VM.
            - Defaults to the first subnet found in the virtual network or the subnet of the I(network_interface_name), if provided.
            - If the subnet is in another resource group, specify the resource group with I(virtual_network_resource_group).
        aliases:
            - subnet
    remove_on_absent:
        description:
            - Associated resources to remove when removing a VM using I(state=absent).
            - To remove all resources related to the VM being removed, including auto-created resources, set to C(all).
            - To remove only resources that were automatically created while provisioning the VM being removed, set to C(all_autocreated).
            - To remove only specific resources, set to C(network_interfaces), C(virtual_storage) or C(public_ips).
            - Any other input will be ignored.
        type: list
        default: ['all']
    plan:
        description:
            - Third-party billing plan for the VM.
        version_added: "2.5"
        type: dict
        suboptions:
            name:
                description:
                    - Billing plan name.
                required: true
            product:
                description:
                    - Product name.
                required: true
            publisher:
                description:
                    - Publisher offering the plan.
                required: true
            promotion_code:
                description:
                    - Optional promotion code.
    accept_terms:
        description:
            - Accept terms for Marketplace images that require it.
            - Only Azure service admin/account admin users can purchase images from the Marketplace.
            - Only valid when a I(plan) is specified.
        type: bool
        default: false
        version_added: "2.7"
    zones:
        description:
            - A list of Availability Zones for your VM.
        type: list
        version_added: "2.8"
    license_type:
        description:
            - On-premise license for the image or disk.
            - Only used for images that contain the Windows Server operating system.
            - To remove all license type settings, set to the string C(None).
        version_added: "2.8"
        choices:
            - Windows_Server
            - Windows_Client
    vm_identity:
        description:
            - Identity for the VM.
        version_added: "2.8"
        choices:
            - SystemAssigned
    winrm:
        description:
            - List of Windows Remote Management configurations of the VM.
        version_added: "2.8"
        suboptions:
            protocol:
                description:
                    - The protocol of the winrm listener.
                required: true
                choices:
                    - http
                    - https
            source_vault:
                description:
                    - The relative URL of the Key Vault containing the certificate.
            certificate_url:
                description:
                    - The URL of a certificate that has been uploaded to Key Vault as a secret.
            certificate_store:
                description:
                    - The certificate store on the VM to which the certificate should be added.
                    - The specified certificate store is implicitly in the LocalMachine account.
    boot_diagnostics:
        description:
            - Manage boot diagnostics settings for a VM.
            - Boot diagnostics includes a serial console and remote console screenshots.
        version_added: '2.9'
        suboptions:
            enabled:
                description:
                    - Flag indicating if boot diagnostics are enabled.
                required: true
                type: bool
            storage_account:
                description:
                    - The name of an existing storage account to use for boot diagnostics.
                    - If not specified, uses I(storage_account_name) defined one level up.
                    - If storage account is not specified anywhere, and C(enabled) is C(true), a default storage account is created for boot diagnostics data.
                required: false

extends_documentation_fragment:
    - azure
    - azure_tags

author:
    - Chris Houseknecht (@chouseknecht)
    - Matt Davis (@nitzmahone)
    - Christopher Perrin (@cperrin88)
    - James E. King III (@jeking3)
'''
EXAMPLES = '''

- name: Create VM with defaults
  azure_rm_virtualmachine:
    resource_group: myResourceGroup
    name: testvm10
    admin_username: chouseknecht
    admin_password: <your password here>
    image:
      offer: CentOS
      publisher: OpenLogic
      sku: '7.1'
      version: latest

- name: Create an availability set for managed disk vm
  azure_rm_availabilityset:
    name: avs-managed-disk
    resource_group: myResourceGroup
    platform_update_domain_count: 5
    platform_fault_domain_count: 2
    sku: Aligned

- name: Create a VM with managed disk
  azure_rm_virtualmachine:
    resource_group: myResourceGroup
    name: vm-managed-disk
    admin_username: adminUser
    availability_set: avs-managed-disk
    managed_disk_type: Standard_LRS
    image:
      offer: CoreOS
      publisher: CoreOS
      sku: Stable
      version: latest
    vm_size: Standard_D4

- name: Create a VM with existing storage account and NIC
  azure_rm_virtualmachine:
    resource_group: myResourceGroup
    name: testvm002
    vm_size: Standard_D4
    storage_account: testaccount001
    admin_username: adminUser
    ssh_public_keys:
      - path: /home/adminUser/.ssh/authorized_keys
        key_data: < insert yor ssh public key here... >
    network_interfaces: testvm001
    image:
      offer: CentOS
      publisher: OpenLogic
      sku: '7.1'
      version: latest

- name: Create a VM with OS and multiple data managed disks
  azure_rm_virtualmachine:
    resource_group: myResourceGroup
    name: testvm001
    vm_size: Standard_D4
    managed_disk_type: Standard_LRS
    admin_username: adminUser
    ssh_public_keys:
      - path: /home/adminUser/.ssh/authorized_keys
        key_data: < insert yor ssh public key here... >
    image:
      offer: CoreOS
      publisher: CoreOS
      sku: Stable
      version: latest
    data_disks:
<<<<<<< HEAD
        - lun: 0
          managed_disk_id: "/subscriptions/xxxxxxxx-xxxx-xxxx-xxxx-xxxxxxxxxxxxxxxx/resourceGroups/myResourceGroup/providers/Microsoft.Compute/disks/myDisk"
        - lun: 1
          managed_disk_type: Premium_LRS
          disk_size_gb: 64
=======
      - lun: 0
        disk_size_gb: 64
        managed_disk_type: Standard_LRS
      - lun: 1
        disk_size_gb: 128
        managed_disk_type: Premium_LRS
>>>>>>> e7c9c958

- name: Create a VM with OS and multiple data storage accounts
  azure_rm_virtualmachine:
    resource_group: myResourceGroup
    name: testvm001
    vm_size: Standard_DS1_v2
    admin_username: adminUser
    ssh_password_enabled: false
    ssh_public_keys:
      - path: /home/adminUser/.ssh/authorized_keys
        key_data: < insert yor ssh public key here... >
    network_interfaces: testvm001
    storage_container: osdisk
    storage_blob: osdisk.vhd
    boot_diagnostics:
      enabled: yes
    image:
      offer: CoreOS
      publisher: CoreOS
      sku: Stable
      version: latest
    data_disks:
<<<<<<< HEAD
    - lun: 0
      disk_size_gb: 64
      storage_container_name: datadisk1
      storage_blob_name: datadisk1.vhd
    - lun: 1
      disk_size_gb: 128
=======
      - lun: 0
        disk_size_gb: 64
        storage_container_name: datadisk1
        storage_blob_name: datadisk1.vhd
      - lun: 1
        disk_size_gb: 128
        storage_container_name: datadisk2
        storage_blob_name: datadisk2.vhd
>>>>>>> e7c9c958

- name: Create a VM with a custom image
  azure_rm_virtualmachine:
    resource_group: myResourceGroup
    name: testvm001
    vm_size: Standard_DS1_v2
    admin_username: adminUser
    admin_password: password01
    image: customimage001

- name: Create a VM with a custom image from a particular resource group
  azure_rm_virtualmachine:
    resource_group: myResourceGroup
    name: testvm001
    vm_size: Standard_DS1_v2
    admin_username: adminUser
    admin_password: password01
    image:
      name: customimage001
      resource_group: myResourceGroup

- name: Create a VM with an image id
  azure_rm_virtualmachine:
    resource_group: myResourceGroup
    name: testvm001
    vm_size: Standard_DS1_v2
    admin_username: adminUser
    admin_password: password01
    image:
      id: '{{image_id}}'

- name: Create VM with spcified OS disk size
  azure_rm_virtualmachine:
    resource_group: myResourceGroup
    name: big-os-disk
    admin_username: chouseknecht
    admin_password: <your password here>
    os_disk_size_gb: 512
    image:
      offer: CentOS
      publisher: OpenLogic
      sku: '7.1'
      version: latest

- name: Create VM with OS and Plan, accepting the terms
  azure_rm_virtualmachine:
    resource_group: myResourceGroup
    name: f5-nva
    admin_username: chouseknecht
    admin_password: <your password here>
    image:
      publisher: f5-networks
      offer: f5-big-ip-best
      sku: f5-bigip-virtual-edition-200m-best-hourly
      version: latest
    plan:
      name: f5-bigip-virtual-edition-200m-best-hourly
      product: f5-big-ip-best
      publisher: f5-networks

- name: Power Off
  azure_rm_virtualmachine:
    resource_group: myResourceGroup
    name: testvm002
    started: no

- name: Deallocate
  azure_rm_virtualmachine:
    resource_group: myResourceGroup
    name: testvm002
    allocated: no

- name: Power On
  azure_rm_virtualmachine:
    resource_group: myResourceGroup
    name: testvm002

- name: Restart
  azure_rm_virtualmachine:
    resource_group: myResourceGroup
    name: testvm002
    restarted: yes

- name: Create a VM with an Availability Zone
  azure_rm_virtualmachine:
    resource_group: myResourceGroup
    name: testvm001
    vm_size: Standard_DS1_v2
    admin_username: adminUser
    admin_password: password01
    image: customimage001
    zones: [1]

- name: Remove a VM and all resources that were autocreated
  azure_rm_virtualmachine:
    resource_group: myResourceGroup
    name: testvm002
    remove_on_absent: all_autocreated
    state: absent
'''

RETURN = '''
powerstate:
    description:
        - Indicates if the state is C(running), C(stopped), C(deallocated), C(generalized).
    returned: always
    type: str
    sample: running
deleted_vhd_uris:
    description:
        - List of deleted Virtual Hard Disk URIs.
    returned: 'on delete'
    type: list
    sample: ["https://testvm104519.blob.core.windows.net/vhds/testvm10.vhd"]
deleted_network_interfaces:
    description:
        - List of deleted NICs.
    returned: 'on delete'
    type: list
    sample: ["testvm1001"]
deleted_public_ips:
    description:
        - List of deleted public IP address names.
    returned: 'on delete'
    type: list
    sample: ["testvm1001"]
azure_vm:
    description:
        - Facts about the current state of the object. Note that facts are not part of the registered output but available directly.
    returned: always
    type: dict
    sample: {
        "properties": {
            "availabilitySet": {
                    "id": "/subscriptions/xxxxxxxx-xxxx-xxxx-xxxx-xxxxxxxxxxxx/resourceGroup/myResourceGroup/providers/Microsoft.Compute/availabilitySets/MYAVAILABILITYSET"
            },
            "hardwareProfile": {
                "vmSize": "Standard_D1"
            },
            "instanceView": {
                "disks": [
                    {
                        "name": "testvm10.vhd",
                        "statuses": [
                            {
                                "code": "ProvisioningState/succeeded",
                                "displayStatus": "Provisioning succeeded",
                                "level": "Info",
                                "time": "2016-03-30T07:11:16.187272Z"
                            }
                        ]
                    }
                ],
                "statuses": [
                    {
                        "code": "ProvisioningState/succeeded",
                        "displayStatus": "Provisioning succeeded",
                        "level": "Info",
                        "time": "2016-03-30T20:33:38.946916Z"
                    },
                    {
                        "code": "PowerState/running",
                        "displayStatus": "VM running",
                        "level": "Info"
                    }
                ],
                "vmAgent": {
                    "extensionHandlers": [],
                    "statuses": [
                        {
                            "code": "ProvisioningState/succeeded",
                            "displayStatus": "Ready",
                            "level": "Info",
                            "message": "GuestAgent is running and accepting new configurations.",
                            "time": "2016-03-30T20:31:16.000Z"
                        }
                    ],
                    "vmAgentVersion": "WALinuxAgent-2.0.16"
                }
            },
            "networkProfile": {
                "networkInterfaces": [
                    {
                        "id": "/subscriptions/xxxxxxxx-xxxx-xxxx-xxxx-xxxxxxxxxxxx/resourceGroup/myResourceGroup/providers/Microsoft.Network/networkInterfaces/testvm10_NIC01",
                        "name": "testvm10_NIC01",
                        "properties": {
                            "dnsSettings": {
                                "appliedDnsServers": [],
                                "dnsServers": []
                            },
                            "enableIPForwarding": false,
                            "ipConfigurations": [
                                {
                                    "etag": 'W/"041c8c2a-d5dd-4cd7-8465-9125cfbe2cf8"',
                                    "id": "/subscriptions/xxxxxxxx-xxxx-xxxx-xxxx-xxxxxxxxxxxx/resourceGroup/myResourceGroup/providers/Microsoft.Network/networkInterfaces/testvm10_NIC01/ipConfigurations/default",
                                    "name": "default",
                                    "properties": {
                                        "privateIPAddress": "10.10.0.5",
                                        "privateIPAllocationMethod": "Dynamic",
                                        "provisioningState": "Succeeded",
                                        "publicIPAddress": {
                                            "id": "/subscriptions/xxxxxxxx-xxxx-xxxx-xxxx-xxxxxxxxxxxx/resourceGroup/myResourceGroup/providers/Microsoft.Network/publicIPAddresses/testvm10_PIP01",
                                            "name": "testvm10_PIP01",
                                            "properties": {
                                                "idleTimeoutInMinutes": 4,
                                                "ipAddress": "13.92.246.197",
                                                "ipConfiguration": {
                                                    "id": "/subscriptions/xxxxxxxx-xxxx-xxxx-xxxx-xxxxxxxxxxxx/resourceGroup/myResourceGroup/providers/Microsoft.Network/networkInterfaces/testvm10_NIC01/ipConfigurations/default"
                                                },
                                                "provisioningState": "Succeeded",
                                                "publicIPAllocationMethod": "Static",
                                                "resourceGuid": "3447d987-ca0d-4eca-818b-5dddc0625b42"
                                            }
                                        }
                                    }
                                }
                            ],
                            "macAddress": "00-0D-3A-12-AA-14",
                            "primary": true,
                            "provisioningState": "Succeeded",
                            "resourceGuid": "10979e12-ccf9-42ee-9f6d-ff2cc63b3844",
                            "virtualMachine": {
                                "id": "/subscriptions/xxxxxxxx-xxxx-xxxx-xxxx-xxxxxxxxxxxx/resourceGroup/myResourceGroup/providers/Microsoft.Compute/virtualMachines/testvm10"
                            }
                        }
                    }
                ]
            },
            "osProfile": {
                "adminUsername": "chouseknecht",
                "computerName": "test10",
                "linuxConfiguration": {
                    "disablePasswordAuthentication": false
                },
                "secrets": []
            },
            "provisioningState": "Succeeded",
            "storageProfile": {
                "dataDisks": [
                    {
                        "caching": "ReadWrite",
                        "createOption": "empty",
                        "diskSizeGB": 64,
                        "lun": 0,
                        "name": "datadisk1.vhd",
                        "vhd": {
                            "uri": "https://testvm10sa1.blob.core.windows.net/datadisk/datadisk1.vhd"
                        }
                    }
                ],
                "imageReference": {
                    "offer": "CentOS",
                    "publisher": "OpenLogic",
                    "sku": "7.1",
                    "version": "7.1.20160308"
                },
                "osDisk": {
                    "caching": "ReadOnly",
                    "createOption": "fromImage",
                    "name": "testvm10.vhd",
                    "osType": "Linux",
                    "vhd": {
                        "uri": "https://testvm10sa1.blob.core.windows.net/vhds/testvm10.vhd"
                    }
                }
            }
        },
        "type": "Microsoft.Compute/virtualMachines"
    }
'''  # NOQA

import base64
import random
import re
import copy
import datetime

try:
    from msrestazure.azure_exceptions import CloudError
    from msrestazure.tools import parse_resource_id
    from msrest.polling import LROPoller
except ImportError:
    # This is handled in azure_rm_common
    pass

from ansible.module_utils.basic import to_native, to_bytes
from ansible.module_utils.common.dict_transformations import _snake_to_camel
from ansible.module_utils.azure_rm_common import AzureRMModuleBase, azure_id_to_dict, normalize_location_name, format_resource_id


AZURE_OBJECT_CLASS = 'VirtualMachine'

AZURE_ENUM_MODULES = ['azure.mgmt.compute.models']


def extract_names_from_blob_uri(blob_uri, storage_suffix):
    # HACK: ditch this once python SDK supports get by URI
    m = re.match(r'^https://(?P<accountname>[^.]+)\.blob\.{0}/'
                 r'(?P<containername>[^/]+)/(?P<blobname>.+)$'.format(storage_suffix), blob_uri)
    if not m:
        raise Exception("unable to parse blob uri '%s'" % blob_uri)
    extracted_names = m.groupdict()
    return extracted_names


def format_blob_uri(account, storage_suffix, blob, container='vhds'):
    container = container or 'vhds'  # avoid None
    return 'https://{0}.blob.{1}/{2}/{3}'.format(account, storage_suffix, container, blob)


data_disk_spec = dict(
    lun=dict(type='int', required=True),
    disk_size_gb=dict(type='int'),
    managed_disk_type=dict(type='str', choices=['Standard_LRS', 'StandardSSD_LRS', 'UltraSSD_LRS', 'Premium_LRS']),
    managed_disk_id=dict(type='str'),
    storage_account_name=dict(type='str'),
    storage_container_name=dict(type='str'),
    storage_blob_name=dict(type='str'),
    caching=dict(type='str', choices=['empty', 'Empty', 'read_only', 'ReadOnly', 'read_write', 'ReadWrite']),
    create_option=dict(type='str', choices=['empty', 'attach', 'from_image'], default='empty'),
    write_accelerator_enabled=dict(type='bool')
)


class AzureRMVirtualMachine(AzureRMModuleBase):

    def __init__(self):

        self.module_arg_spec = dict(
            resource_group=dict(type='str', required=True),
            name=dict(type='str', required=True),
            custom_data=dict(type='str'),
            state=dict(choices=['present', 'absent'], default='present', type='str'),
            location=dict(type='str'),
            short_hostname=dict(type='str'),
            vm_size=dict(type='str'),
            admin_username=dict(type='str'),
            admin_password=dict(type='str', no_log=True),
            ssh_password_enabled=dict(type='bool', default=True),
            ssh_public_keys=dict(type='list'),
            image=dict(type='raw'),
            availability_set=dict(type='str'),
            storage_account_name=dict(type='str', aliases=['storage_account']),
            storage_container_name=dict(type='str', aliases=['storage_container'], default='vhds'),
            storage_blob_name=dict(type='str', aliases=['storage_blob']),
            os_disk_caching=dict(type='str', aliases=['disk_caching'], choices=['ReadOnly', 'ReadWrite'],
                                 default='ReadOnly'),
            os_disk_size_gb=dict(type='int'),
            managed_disk_type=dict(type='str', choices=['Standard_LRS', 'StandardSSD_LRS', 'Premium_LRS']),
            os_disk_name=dict(type='str'),
            os_type=dict(type='str', choices=['Linux', 'Windows'], default='Linux'),
            public_ip_allocation_method=dict(type='str', choices=['Dynamic', 'Static', 'Disabled'], default='Static',
                                             aliases=['public_ip_allocation']),
            open_ports=dict(type='list'),
            network_interface_names=dict(type='list', aliases=['network_interfaces'], elements='raw'),
            remove_on_absent=dict(type='list', default=['all']),
            virtual_network_resource_group=dict(type='str'),
            virtual_network_name=dict(type='str', aliases=['virtual_network']),
            subnet_name=dict(type='str', aliases=['subnet']),
            allocated=dict(type='bool', default=True),
            restarted=dict(type='bool', default=False),
            started=dict(type='bool', default=True),
            generalized=dict(type='bool', default=False),
            data_disks=dict(type='list', elements='dict', options=data_disk_spec),
            plan=dict(type='dict'),
            zones=dict(type='list'),
            accept_terms=dict(type='bool', default=False),
            license_type=dict(type='str', choices=['Windows_Server', 'Windows_Client']),
            vm_identity=dict(type='str', choices=['SystemAssigned']),
            winrm=dict(type='list'),
            boot_diagnostics=dict(type='dict'),
        )

        self.resource_group = None
        self.name = None
        self.custom_data = None
        self.state = None
        self.location = None
        self.short_hostname = None
        self.vm_size = None
        self.admin_username = None
        self.admin_password = None
        self.ssh_password_enabled = None
        self.ssh_public_keys = None
        self.image = None
        self.availability_set = None
        self.storage_account_name = None
        self.storage_container_name = None
        self.storage_blob_name = None
        self.os_type = None
        self.os_disk_caching = None
        self.os_disk_size_gb = None
        self.managed_disk_type = None
        self.os_disk_name = None
        self.network_interface_names = None
        self.remove_on_absent = set()
        self.tags = None
        self.force = None
        self.public_ip_allocation_method = None
        self.open_ports = None
        self.virtual_network_resource_group = None
        self.virtual_network_name = None
        self.subnet_name = None
        self.allocated = None
        self.restarted = None
        self.started = None
        self.generalized = None
        self.differences = None
        self.data_disks = None
        self.plan = None
        self.accept_terms = None
        self.zones = None
        self.license_type = None
        self.vm_identity = None
        self.boot_diagnostics = None

        self._default_storage_account = None

        self.results = dict(
            changed=False,
            actions=[],
            powerstate_change=None,
            ansible_facts=dict(azure_vm=None)
        )

        super(AzureRMVirtualMachine, self).__init__(derived_arg_spec=self.module_arg_spec,
                                                    supports_check_mode=True)

    @property
    def boot_diagnostics_present(self):
        return self.boot_diagnostics is not None and 'enabled' in self.boot_diagnostics

    def get_boot_diagnostics_storage_account(self, limited=False, vm_dict=None):
        """
        Get the boot diagnostics storage account.

        Arguments:
          - limited - if true, limit the logic to the boot_diagnostics storage account
                      this is used if initial creation of the VM has a stanza with
                      boot_diagnostics disabled, so we only create a storage account
                      if the user specifies a storage account name inside the boot_diagnostics
                      schema
          - vm_dict - if invoked on an update, this is the current state of the vm including
                      tags, like the default storage group tag '_own_sa_'.

        Normal behavior:
          - try the self.boot_diagnostics.storage_account field
          - if not there, try the self.storage_account_name field
          - if not there, use the default storage account

        If limited is True:
          - try the self.boot_diagnostics.storage_account field
          - if not there, None
        """
        bsa = None
        if 'storage_account' in self.boot_diagnostics:
            bsa = self.get_storage_account(self.boot_diagnostics['storage_account'])
        elif limited:
            return None
        elif self.storage_account_name:
            bsa = self.get_storage_account(self.storage_account_name)
        else:
            bsa = self.default_storage_account
        self.log("boot diagnostics storage account:")
        self.log(self.serialize_obj(bsa, 'StorageAccount'), pretty_print=True)
        return bsa

    def exec_module(self, **kwargs):

        for key in list(self.module_arg_spec.keys()) + ['tags']:
            setattr(self, key, kwargs[key])

        # make sure options are lower case
        self.remove_on_absent = set([resource.lower() for resource in self.remove_on_absent])

        # convert elements to ints
        self.zones = [int(i) for i in self.zones] if self.zones else None

        changed = False
        powerstate_change = None
        results = dict()
        vm = None
        network_interfaces = []
        requested_storage_uri = None
        requested_vhd_uri = None
        disable_ssh_password = None
        vm_dict = None
        image_reference = None
        custom_image = False

        resource_group = self.get_resource_group(self.resource_group)
        if not self.location:
            # Set default location
            self.location = resource_group.location

        self.location = normalize_location_name(self.location)

        if self.state == 'present':
            # Verify parameters and resolve any defaults

            if self.vm_size and not self.vm_size_is_valid():
                self.fail("Parameter error: vm_size {0} is not valid for your subscription and location.".format(
                    self.vm_size
                ))

            if self.network_interface_names:
                for nic_name in self.network_interface_names:
                    nic = self.parse_network_interface(nic_name)
                    network_interfaces.append(nic)

            if self.ssh_public_keys:
                msg = "Parameter error: expecting ssh_public_keys to be a list of type dict where " \
                    "each dict contains keys: path, key_data."
                for key in self.ssh_public_keys:
                    if not isinstance(key, dict):
                        self.fail(msg)
                    if not key.get('path') or not key.get('key_data'):
                        self.fail(msg)

            if self.image and isinstance(self.image, dict):
                if all(key in self.image for key in ('publisher', 'offer', 'sku', 'version')):
                    marketplace_image = self.get_marketplace_image_version()
                    if self.image['version'] == 'latest':
                        self.image['version'] = marketplace_image.name
                        self.log("Using image version {0}".format(self.image['version']))

                    image_reference = self.compute_models.ImageReference(
                        publisher=self.image['publisher'],
                        offer=self.image['offer'],
                        sku=self.image['sku'],
                        version=self.image['version']
                    )
                elif self.image.get('name'):
                    custom_image = True
                    image_reference = self.get_custom_image_reference(
                        self.image.get('name'),
                        self.image.get('resource_group'))
                elif self.image.get('id'):
                    try:
                        image_reference = self.compute_models.ImageReference(id=self.image['id'])
                    except Exception as exc:
                        self.fail("id Error: Cannot get image from the reference id - {0}".format(self.image['id']))
                else:
                    self.fail("parameter error: expecting image to contain [publisher, offer, sku, version], [name, resource_group] or [id]")
            elif self.image and isinstance(self.image, str):
                custom_image = True
                image_reference = self.get_custom_image_reference(self.image)
            elif self.image:
                self.fail("parameter error: expecting image to be a string or dict not {0}".format(type(self.image).__name__))

            if self.plan:
                if not self.plan.get('name') or not self.plan.get('product') or not self.plan.get('publisher'):
                    self.fail("parameter error: plan must include name, product, and publisher")

            if not self.storage_blob_name and not self.managed_disk_type:
                self.storage_blob_name = self.name + '.vhd'
            elif self.managed_disk_type:
                self.storage_blob_name = self.name

            if self.storage_account_name and not self.managed_disk_type:
                properties = self.get_storage_account(self.storage_account_name)

                requested_storage_uri = properties.primary_endpoints.blob
                requested_vhd_uri = '{0}{1}/{2}'.format(requested_storage_uri,
                                                        self.storage_container_name,
                                                        self.storage_blob_name)
            disable_ssh_password = not self.ssh_password_enabled

        try:
            self.log("Fetching virtual machine {0}".format(self.name))
            vm = self.get_vm(fail_on_exception=False)
            self.check_provisioning_state(vm, self.state)
            vm_dict = self.serialize_vm(vm)
            if hasattr(vm.storage_profile.os_disk, 'vhd') or vm.storage_profile.os_disk.vhd:
                os_vhd_dict = extract_names_from_blob_uri(vm.storage_profile.os_disk.vhd.uri, self._cloud_environment.suffixes.storage_endpoint)
                self._default_storage_account = self.get_storage_account(os_vhd_dict['accountname'])
            elif vm_dict.get('tags', {}).get('_own_sa_'):  # if created previously
                self._default_storage_account = self.get_storage_account(vm_dict['tags']['_own_sa_'], empty_when_not_found=True)

            if self.state == 'present':
                differences = []
                current_nics = []
                results = vm_dict

                # Try to determine if the VM needs to be updated
                if self.network_interface_names:
                    for nic in vm_dict['properties']['networkProfile']['networkInterfaces']:
                        current_nics.append(nic['id'])

                    if set(current_nics) != set(network_interfaces):
                        self.log('CHANGED: virtual machine {0} - network interfaces are different.'.format(self.name))
                        differences.append('Network Interfaces')
                        updated_nics = [dict(id=id, primary=(i == 0))
                                        for i, id in enumerate(network_interfaces)]
                        vm_dict['properties']['networkProfile']['networkInterfaces'] = updated_nics
                        changed = True

                if self.os_disk_caching and \
                   self.os_disk_caching != vm_dict['properties']['storageProfile']['osDisk']['caching']:
                    self.log('CHANGED: virtual machine {0} - OS disk caching'.format(self.name))
                    differences.append('OS Disk caching')
                    changed = True
                    vm_dict['properties']['storageProfile']['osDisk']['caching'] = self.os_disk_caching

                if self.os_disk_name and \
                   self.os_disk_name != vm_dict['properties']['storageProfile']['osDisk']['name']:
                    self.log('CHANGED: virtual machine {0} - OS disk name'.format(self.name))
                    differences.append('OS Disk name')
                    changed = True
                    vm_dict['properties']['storageProfile']['osDisk']['name'] = self.os_disk_name

                if self.os_disk_size_gb and \
                   self.os_disk_size_gb != vm_dict['properties']['storageProfile']['osDisk'].get('diskSizeGB'):
                    self.log('CHANGED: virtual machine {0} - OS disk size '.format(self.name))
                    differences.append('OS Disk size')
                    changed = True
                    vm_dict['properties']['storageProfile']['osDisk']['diskSizeGB'] = self.os_disk_size_gb

                if self.vm_size and \
                   self.vm_size != vm_dict['properties']['hardwareProfile']['vmSize']:
                    self.log('CHANGED: virtual machine {0} - size '.format(self.name))
                    differences.append('VM size')
                    changed = True
                    vm_dict['properties']['hardwareProfile']['vmSize'] = self.vm_size

                update_tags, vm_dict['tags'] = self.update_tags(vm_dict.get('tags', dict()))
                if update_tags:
                    differences.append('Tags')
                    changed = True

                if self.short_hostname and self.short_hostname != vm_dict['properties']['osProfile']['computerName']:
                    self.log('CHANGED: virtual machine {0} - short hostname'.format(self.name))
                    differences.append('Short Hostname')
                    changed = True
                    vm_dict['properties']['osProfile']['computerName'] = self.short_hostname

                if self.started and vm_dict['powerstate'] not in ['starting', 'running'] and self.allocated:
                    self.log("CHANGED: virtual machine {0} not running and requested state 'running'".format(self.name))
                    changed = True
                    powerstate_change = 'poweron'
                elif self.state == 'present' and vm_dict['powerstate'] == 'running' and self.restarted:
                    self.log("CHANGED: virtual machine {0} {1} and requested state 'restarted'"
                             .format(self.name, vm_dict['powerstate']))
                    changed = True
                    powerstate_change = 'restarted'
                elif self.state == 'present' and not self.allocated and vm_dict['powerstate'] not in ['deallocated', 'deallocating']:
                    self.log("CHANGED: virtual machine {0} {1} and requested state 'deallocated'"
                             .format(self.name, vm_dict['powerstate']))
                    changed = True
                    powerstate_change = 'deallocated'
                elif not self.started and vm_dict['powerstate'] == 'running':
                    self.log("CHANGED: virtual machine {0} running and requested state 'stopped'".format(self.name))
                    changed = True
                    powerstate_change = 'poweroff'
                elif self.generalized and vm_dict['powerstate'] != 'generalized':
                    self.log("CHANGED: virtual machine {0} requested to be 'generalized'".format(self.name))
                    changed = True
                    powerstate_change = 'generalized'

                vm_dict['zones'] = [int(i) for i in vm_dict['zones']] if 'zones' in vm_dict and vm_dict['zones'] else None
                if self.zones != vm_dict['zones']:
                    self.log("CHANGED: virtual machine {0} zones".format(self.name))
                    differences.append('Zones')
                    changed = True

                if self.license_type is not None and vm_dict['properties'].get('licenseType') != self.license_type:
                    differences.append('License Type')
                    changed = True

                # Defaults for boot diagnostics
                if 'diagnosticsProfile' not in vm_dict['properties']:
                    vm_dict['properties']['diagnosticsProfile'] = {}
                if 'bootDiagnostics' not in vm_dict['properties']['diagnosticsProfile']:
                    vm_dict['properties']['diagnosticsProfile']['bootDiagnostics'] = {
                        'enabled': False,
                        'storageUri': None
                    }
                if self.boot_diagnostics_present:
                    current_boot_diagnostics = vm_dict['properties']['diagnosticsProfile']['bootDiagnostics']
                    boot_diagnostics_changed = False

                    if self.boot_diagnostics['enabled'] != current_boot_diagnostics['enabled']:
                        current_boot_diagnostics['enabled'] = self.boot_diagnostics['enabled']
                        boot_diagnostics_changed = True

                    boot_diagnostics_storage_account = self.get_boot_diagnostics_storage_account(
                        limited=not self.boot_diagnostics['enabled'], vm_dict=vm_dict)
                    boot_diagnostics_blob = boot_diagnostics_storage_account.primary_endpoints.blob if boot_diagnostics_storage_account else None
                    if current_boot_diagnostics['storageUri'] != boot_diagnostics_blob:
                        current_boot_diagnostics['storageUri'] = boot_diagnostics_blob
                        boot_diagnostics_changed = True

                    if boot_diagnostics_changed:
                        differences.append('Boot Diagnostics')
                        changed = True

                    # Adding boot diagnostics can create a default storage account after initial creation
                    # this means we might also need to update the _own_sa_ tag
                    own_sa = (self.tags or {}).get('_own_sa_', None)
                    cur_sa = vm_dict.get('tags', {}).get('_own_sa_', None)
                    if own_sa and own_sa != cur_sa:
                        if 'Tags' not in differences:
                            differences.append('Tags')
                        if 'tags' not in vm_dict:
                            vm_dict['tags'] = {}
                        vm_dict['tags']['_own_sa_'] = own_sa
                        changed = True

                is_os_disk_base = bool(vm_dict['properties']['storageProfile']['osDisk'].get('managedDisk'))
                if self.data_disks:
                    data_disk_updated, data_disks = self.compare_disks(self.data_disks,
                                                                       vm_dict['properties']['storageProfile'].get('dataDisks'),
                                                                       is_os_disk_base)
                    if data_disk_updated:
                        differences.append('Data disk')
                        vm_dict['properties']['storageProfile']['dataDisks'] = data_disks
                        changed = True

                self.differences = differences

            elif self.state == 'absent':
                self.log("CHANGED: virtual machine {0} exists and requested state is 'absent'".format(self.name))
                results = dict()
                changed = True

        except CloudError:
            self.log('Virtual machine {0} does not exist'.format(self.name))
            if self.state == 'present':
                self.log("CHANGED: virtual machine {0} does not exist but state is 'present'.".format(self.name))
                changed = True

        self.results['changed'] = changed
        self.results['ansible_facts']['azure_vm'] = results
        self.results['powerstate_change'] = powerstate_change

        if self.check_mode:
            return self.results

        if changed:
            if self.state == 'present':
                if not vm:
                    # Create the VM
                    self.log("Create virtual machine {0}".format(self.name))
                    self.results['actions'].append('Created VM {0}'.format(self.name))

                    # Validate parameters
                    if not self.admin_username:
                        self.fail("Parameter error: admin_username required when creating a virtual machine.")

                    if self.os_type == 'Linux':
                        if disable_ssh_password and not self.ssh_public_keys:
                            self.fail("Parameter error: ssh_public_keys required when disabling SSH password.")

                    if not image_reference:
                        self.fail("Parameter error: an image is required when creating a virtual machine.")

                    availability_set_resource = None
                    if self.availability_set:
                        parsed_availability_set = parse_resource_id(self.availability_set)
                        availability_set = self.get_availability_set(parsed_availability_set.get('resource_group', self.resource_group),
                                                                     parsed_availability_set.get('name'))
                        availability_set_resource = self.compute_models.SubResource(id=availability_set.id)

                        if self.zones:
                            self.fail("Parameter error: you can't use Availability Set and Availability Zones at the same time")

                    # Get defaults
                    if not self.network_interface_names:
                        default_nic = self.create_default_nic()
                        self.log("network interface:")
                        self.log(self.serialize_obj(default_nic, 'NetworkInterface'), pretty_print=True)
                        network_interfaces = [default_nic.id]

                    if not self.short_hostname:
                        self.short_hostname = self.name

                    nics = [self.compute_models.NetworkInterfaceReference(id=id, primary=(i == 0))
                            for i, id in enumerate(network_interfaces)]

                    # os disk
                    if not self.storage_account_name and not self.managed_disk_type:
                        storage_account = self.default_storage_account
                        self.log("storage account:")
                        self.log(self.serialize_obj(storage_account, 'StorageAccount'), pretty_print=True)
                        requested_vhd_uri = format_blob_uri(account=storage_account.name,
                                                            storage_suffix=self._cloud_environment.suffixes.storage_endpoint,
                                                            container=self.storage_container_name,
                                                            blob=self.storage_blob_name)

                    if self.managed_disk_type:
                        vhd = None
                        managed_disk = self.compute_models.ManagedDiskParameters(storage_account_type=self.managed_disk_type)
                    elif custom_image:
                        vhd = None
                        managed_disk = None
                    else:
                        vhd = self.compute_models.VirtualHardDisk(uri=requested_vhd_uri)
                        managed_disk = None

                    plan = None
                    if self.plan:
                        plan = self.compute_models.Plan(name=self.plan.get('name'), product=self.plan.get('product'),
                                                        publisher=self.plan.get('publisher'),
                                                        promotion_code=self.plan.get('promotion_code'))

                    # do this before creating vm_resource as it can modify tags
                    if self.boot_diagnostics_present and self.boot_diagnostics['enabled']:
                        boot_diag_storage_account = self.get_boot_diagnostics_storage_account()

                    vm_resource = self.compute_models.VirtualMachine(
                        location=self.location,
                        tags=self.tags,
                        os_profile=self.compute_models.OSProfile(
                            admin_username=self.admin_username,
                            computer_name=self.short_hostname,
                        ),
                        hardware_profile=self.compute_models.HardwareProfile(
                            vm_size=self.vm_size
                        ),
                        storage_profile=self.compute_models.StorageProfile(
                            os_disk=self.compute_models.OSDisk(
                                name=self.os_disk_name if self.os_disk_name else self.storage_blob_name,
                                vhd=vhd,
                                managed_disk=managed_disk,
                                create_option=self.compute_models.DiskCreateOptionTypes.from_image,
                                caching=self.os_disk_caching,
                                disk_size_gb=self.os_disk_size_gb
                            ),
                            image_reference=image_reference,
                        ),
                        network_profile=self.compute_models.NetworkProfile(
                            network_interfaces=nics
                        ),
                        availability_set=availability_set_resource,
                        plan=plan,
                        zones=self.zones,
                    )

                    if self.license_type is not None:
                        vm_resource.license_type = self.license_type

                    if self.vm_identity:
                        vm_resource.identity = self.compute_models.VirtualMachineIdentity(type=self.vm_identity)

                    if self.winrm:
                        winrm_listeners = list()
                        for winrm_listener in self.winrm:
                            winrm_listeners.append(self.compute_models.WinRMListener(
                                protocol=winrm_listener.get('protocol'),
                                certificate_url=winrm_listener.get('certificate_url')
                            ))
                            if winrm_listener.get('source_vault'):
                                if not vm_resource.os_profile.secrets:
                                    vm_resource.os_profile.secrets = list()

                                vm_resource.os_profile.secrets.append(self.compute_models.VaultSecretGroup(
                                    source_vault=self.compute_models.SubResource(
                                        id=winrm_listener.get('source_vault')
                                    ),
                                    vault_certificates=[
                                        self.compute_models.VaultCertificate(
                                            certificate_url=winrm_listener.get('certificate_url'),
                                            certificate_store=winrm_listener.get('certificate_store')
                                        ),
                                    ]
                                ))

                        winrm = self.compute_models.WinRMConfiguration(
                            listeners=winrm_listeners
                        )

                        if not vm_resource.os_profile.windows_configuration:
                            vm_resource.os_profile.windows_configuration = self.compute_models.WindowsConfiguration(
                                win_rm=winrm
                            )
                        elif not vm_resource.os_profile.windows_configuration.win_rm:
                            vm_resource.os_profile.windows_configuration.win_rm = winrm

                    if self.boot_diagnostics_present:
                        vm_resource.diagnostics_profile = self.compute_models.DiagnosticsProfile(
                            boot_diagnostics=self.compute_models.BootDiagnostics(
                                enabled=self.boot_diagnostics['enabled'],
                                storage_uri=boot_diag_storage_account.primary_endpoints.blob))

                    if self.admin_password:
                        vm_resource.os_profile.admin_password = self.admin_password

                    if self.custom_data:
                        # Azure SDK (erroneously?) wants native string type for this
                        vm_resource.os_profile.custom_data = to_native(base64.b64encode(to_bytes(self.custom_data)))

                    if self.os_type == 'Linux':
                        vm_resource.os_profile.linux_configuration = self.compute_models.LinuxConfiguration(
                            disable_password_authentication=disable_ssh_password
                        )
                    if self.ssh_public_keys:
                        ssh_config = self.compute_models.SshConfiguration()
                        ssh_config.public_keys = \
                            [self.compute_models.SshPublicKey(path=key['path'], key_data=key['key_data']) for key in self.ssh_public_keys]
                        vm_resource.os_profile.linux_configuration.ssh = ssh_config

                    # data disk
                    if self.data_disks:
                        data_disks = []
                        is_os_disk_base = bool(vm_resource.storage_profile.os_disk.managed_disk)

                        for data_disk in self.data_disks:
                            self.assert_disk_spec(data_disk, is_os_disk_base)
                            data_disks.append(self.compute_models.DataDisk.from_dict(self.construct_disk_dict(data_disk, is_os_disk_base)))
                        vm_resource.storage_profile.data_disks = data_disks

                    # Before creating VM accept terms of plan if `accept_terms` is True
                    if self.accept_terms is True:
                        if not self.plan or not all([self.plan.get('name'), self.plan.get('product'), self.plan.get('publisher')]):
                            self.fail("parameter error: plan must be specified and include name, product, and publisher")
                        try:
                            plan_name = self.plan.get('name')
                            plan_product = self.plan.get('product')
                            plan_publisher = self.plan.get('publisher')
                            term = self.marketplace_client.marketplace_agreements.get(
                                publisher_id=plan_publisher, offer_id=plan_product, plan_id=plan_name)
                            term.accepted = True
                            self.marketplace_client.marketplace_agreements.create(
                                publisher_id=plan_publisher, offer_id=plan_product, plan_id=plan_name, parameters=term)
                        except Exception as exc:
                            self.fail(("Error accepting terms for virtual machine {0} with plan {1}. " +
                                       "Only service admin/account admin users can purchase images " +
                                       "from the marketplace. - {2}").format(self.name, self.plan, str(exc)))

                    self.log("Create virtual machine with parameters:")
                    self.create_or_update_vm(vm_resource, 'all_autocreated' in self.remove_on_absent)

                elif self.differences and len(self.differences) > 0:
                    # Update the VM based on detected config differences

                    self.log("Update virtual machine {0}".format(self.name))
                    self.results['actions'].append('Updated VM {0}'.format(self.name))
                    nics = [self.compute_models.NetworkInterfaceReference(id=interface['id'], primary=(i == 0))
                            for i, interface in enumerate(vm_dict['properties']['networkProfile']['networkInterfaces'])]

                    # os disk
                    if not vm_dict['properties']['storageProfile']['osDisk'].get('managedDisk'):
                        managed_disk = None
                        vhd = self.compute_models.VirtualHardDisk(uri=vm_dict['properties']['storageProfile']['osDisk'].get('vhd', {}).get('uri'))
                    else:
                        vhd = None
                        managed_disk = self.compute_models.ManagedDiskParameters(
                            storage_account_type=vm_dict['properties']['storageProfile']['osDisk']['managedDisk'].get('storageAccountType')
                        )

                    availability_set_resource = None
                    try:
                        availability_set_resource = self.compute_models.SubResource(id=vm_dict['properties']['availabilitySet'].get('id'))
                    except Exception:
                        # pass if the availability set is not set
                        pass

                    if 'imageReference' in vm_dict['properties']['storageProfile'].keys():
                        if 'id' in vm_dict['properties']['storageProfile']['imageReference'].keys():
                            image_reference = self.compute_models.ImageReference(
                                id=vm_dict['properties']['storageProfile']['imageReference']['id']
                            )
                        else:
                            image_reference = self.compute_models.ImageReference(
                                publisher=vm_dict['properties']['storageProfile']['imageReference'].get('publisher'),
                                offer=vm_dict['properties']['storageProfile']['imageReference'].get('offer'),
                                sku=vm_dict['properties']['storageProfile']['imageReference'].get('sku'),
                                version=vm_dict['properties']['storageProfile']['imageReference'].get('version')
                            )
                    else:
                        image_reference = None

                    # You can't change a vm zone
                    if vm_dict['zones'] != self.zones:
                        self.fail("You can't change the Availability Zone of a virtual machine (have: {0}, want: {1})".format(vm_dict['zones'], self.zones))

                    if 'osProfile' in vm_dict['properties']:
                        os_profile = self.compute_models.OSProfile(
                            admin_username=vm_dict['properties'].get('osProfile', {}).get('adminUsername'),
                            computer_name=vm_dict['properties'].get('osProfile', {}).get('computerName')
                        )
                    else:
                        os_profile = None

                    vm_resource = self.compute_models.VirtualMachine(
                        location=vm_dict['location'],
                        os_profile=os_profile,
                        hardware_profile=self.compute_models.HardwareProfile(
                            vm_size=vm_dict['properties']['hardwareProfile'].get('vmSize')
                        ),
                        storage_profile=self.compute_models.StorageProfile(
                            os_disk=self.compute_models.OSDisk(
                                name=vm_dict['properties']['storageProfile']['osDisk'].get('name'),
                                vhd=vhd,
                                managed_disk=managed_disk,
                                create_option=vm_dict['properties']['storageProfile']['osDisk'].get('createOption'),
                                os_type=vm_dict['properties']['storageProfile']['osDisk'].get('osType'),
                                caching=vm_dict['properties']['storageProfile']['osDisk'].get('caching'),
                                disk_size_gb=vm_dict['properties']['storageProfile']['osDisk'].get('diskSizeGB')
                            ),
                            image_reference=image_reference
                        ),
                        availability_set=availability_set_resource,
                        network_profile=self.compute_models.NetworkProfile(
                            network_interfaces=nics
                        )
                    )

                    if self.license_type is not None:
                        vm_resource.license_type = self.license_type

                    if self.boot_diagnostics is not None:
                        vm_resource.diagnostics_profile = self.compute_models.DiagnosticsProfile(
                            boot_diagnostics=self.compute_models.BootDiagnostics(
                                enabled=vm_dict['properties']['diagnosticsProfile']['bootDiagnostics']['enabled'],
                                storage_uri=vm_dict['properties']['diagnosticsProfile']['bootDiagnostics']['storageUri']))

                    if vm_dict.get('tags'):
                        vm_resource.tags = vm_dict['tags']

                    # Add custom_data, if provided
                    if vm_dict['properties'].get('osProfile', {}).get('customData'):
                        custom_data = vm_dict['properties']['osProfile']['customData']
                        # Azure SDK (erroneously?) wants native string type for this
                        vm_resource.os_profile.custom_data = to_native(base64.b64encode(to_bytes(custom_data)))

                    # Add admin password, if one provided
                    if vm_dict['properties'].get('osProfile', {}).get('adminPassword'):
                        vm_resource.os_profile.admin_password = vm_dict['properties']['osProfile']['adminPassword']

                    # Add linux configuration, if applicable
                    linux_config = vm_dict['properties'].get('osProfile', {}).get('linuxConfiguration')
                    if linux_config:
                        ssh_config = linux_config.get('ssh', None)
                        vm_resource.os_profile.linux_configuration = self.compute_models.LinuxConfiguration(
                            disable_password_authentication=linux_config.get('disablePasswordAuthentication', False)
                        )
                        if ssh_config:
                            public_keys = ssh_config.get('publicKeys')
                            if public_keys:
                                vm_resource.os_profile.linux_configuration.ssh = self.compute_models.SshConfiguration(public_keys=[])
                                for key in public_keys:
                                    vm_resource.os_profile.linux_configuration.ssh.public_keys.append(
                                        self.compute_models.SshPublicKey(path=key['path'], key_data=key['keyData'])
                                    )

                    # data disk
                    if vm_dict['properties']['storageProfile'].get('dataDisks'):
                        data_disks = []

                        is_os_disk_base = bool(vm_dict['properties']['storageProfile']['osDisk'].get('managedDisk'))
                        for data_disk in vm_dict['properties']['storageProfile']['dataDisks']:
                            data_disks.append(self.compute_models.DataDisk.from_dict(data_disk))
                        vm_resource.storage_profile.data_disks = data_disks

                    self.log("Update virtual machine with parameters:")
                    self.create_or_update_vm(vm_resource, False)

                # Make sure we leave the machine in requested power state
                if (powerstate_change == 'poweron' and
                        self.results['ansible_facts']['azure_vm']['powerstate'] != 'running'):
                    # Attempt to power on the machine
                    self.power_on_vm()

                elif (powerstate_change == 'poweroff' and
                        self.results['ansible_facts']['azure_vm']['powerstate'] == 'running'):
                    # Attempt to power off the machine
                    self.power_off_vm()

                elif powerstate_change == 'restarted':
                    self.restart_vm()

                elif powerstate_change == 'deallocated':
                    self.deallocate_vm()
                elif powerstate_change == 'generalized':
                    self.power_off_vm()
                    self.generalize_vm()

                self.results['ansible_facts']['azure_vm'] = self.serialize_vm(self.get_vm())

            elif self.state == 'absent':
                # delete the VM
                self.log("Delete virtual machine {0}".format(self.name))
                self.results['ansible_facts']['azure_vm'] = None
                self.delete_vm(vm)

        # until we sort out how we want to do this globally
        del self.results['actions']

        return self.results

    def get_vm(self, fail_on_exception=True):
        '''
        Get the VM with expanded instanceView

        :return: VirtualMachine object
        '''
        try:
            return self.compute_client.virtual_machines.get(self.resource_group, self.name, expand='instanceview')
        except Exception as exc:
            if fail_on_exception:
                self.fail("Error getting virtual machine {0} - {1}".format(self.name, str(exc)))
            else:
                raise exc

    def serialize_vm(self, vm):
        '''
        Convert a VirtualMachine object to dict.

        :param vm: VirtualMachine object
        :return: dict
        '''

        result = self.serialize_obj(vm, AZURE_OBJECT_CLASS, enum_modules=AZURE_ENUM_MODULES)
        result['id'] = vm.id
        result['name'] = vm.name
        result['type'] = vm.type
        result['location'] = vm.location
        result['tags'] = vm.tags

        result['powerstate'] = dict()
        if vm.instance_view:
            result['powerstate'] = next((s.code.replace('PowerState/', '')
                                         for s in vm.instance_view.statuses if s.code.startswith('PowerState')), None)
            for s in vm.instance_view.statuses:
                if s.code.lower() == "osstate/generalized":
                    result['powerstate'] = 'generalized'

        # Expand network interfaces to include config properties
        for interface in vm.network_profile.network_interfaces:
            int_dict = azure_id_to_dict(interface.id)
            nic = self.get_network_interface(int_dict['resourceGroups'], int_dict['networkInterfaces'])
            for interface_dict in result['properties']['networkProfile']['networkInterfaces']:
                if interface_dict['id'] == interface.id:
                    nic_dict = self.serialize_obj(nic, 'NetworkInterface')
                    interface_dict['name'] = int_dict['networkInterfaces']
                    interface_dict['properties'] = nic_dict['properties']
        # Expand public IPs to include config properties
        for interface in result['properties']['networkProfile']['networkInterfaces']:
            for config in interface['properties']['ipConfigurations']:
                if config['properties'].get('publicIPAddress'):
                    pipid_dict = azure_id_to_dict(config['properties']['publicIPAddress']['id'])
                    try:
                        pip = self.network_client.public_ip_addresses.get(pipid_dict['resourceGroups'],
                                                                          pipid_dict['publicIPAddresses'])
                    except Exception as exc:
                        self.fail("Error fetching public ip {0} - {1}".format(pipid_dict['publicIPAddresses'],
                                                                              str(exc)))
                    pip_dict = self.serialize_obj(pip, 'PublicIPAddress')
                    config['properties']['publicIPAddress']['name'] = pipid_dict['publicIPAddresses']
                    config['properties']['publicIPAddress']['properties'] = pip_dict['properties']

        self.log(result, pretty_print=True)
        if self.state != 'absent' and not result['powerstate']:
            self.fail("Failed to determine PowerState of virtual machine {0}".format(self.name))
        return result

    def power_off_vm(self):
        self.log("Powered off virtual machine {0}".format(self.name))
        self.results['actions'].append("Powered off virtual machine {0}".format(self.name))
        try:
            poller = self.compute_client.virtual_machines.power_off(self.resource_group, self.name)
            self.get_poller_result(poller)
        except Exception as exc:
            self.fail("Error powering off virtual machine {0} - {1}".format(self.name, str(exc)))
        return True

    def power_on_vm(self):
        self.results['actions'].append("Powered on virtual machine {0}".format(self.name))
        self.log("Power on virtual machine {0}".format(self.name))
        try:
            poller = self.compute_client.virtual_machines.start(self.resource_group, self.name)
            self.get_poller_result(poller)
        except Exception as exc:
            self.fail("Error powering on virtual machine {0} - {1}".format(self.name, str(exc)))
        return True

    def restart_vm(self):
        self.results['actions'].append("Restarted virtual machine {0}".format(self.name))
        self.log("Restart virtual machine {0}".format(self.name))
        try:
            poller = self.compute_client.virtual_machines.restart(self.resource_group, self.name)
            self.get_poller_result(poller)
        except Exception as exc:
            self.fail("Error restarting virtual machine {0} - {1}".format(self.name, str(exc)))
        return True

    def deallocate_vm(self):
        self.results['actions'].append("Deallocated virtual machine {0}".format(self.name))
        self.log("Deallocate virtual machine {0}".format(self.name))
        try:
            poller = self.compute_client.virtual_machines.deallocate(self.resource_group, self.name)
            self.get_poller_result(poller)
        except Exception as exc:
            self.fail("Error deallocating virtual machine {0} - {1}".format(self.name, str(exc)))
        return True

    def generalize_vm(self):
        self.results['actions'].append("Generalize virtual machine {0}".format(self.name))
        self.log("Generalize virtual machine {0}".format(self.name))
        try:
            response = self.compute_client.virtual_machines.generalize(self.resource_group, self.name)
            if isinstance(response, LROPoller):
                self.get_poller_result(response)
        except Exception as exc:
            self.fail("Error generalizing virtual machine {0} - {1}".format(self.name, str(exc)))
        return True

    def remove_autocreated_resources(self, tags):
        if tags:
            sa_name = tags.get('_own_sa_')
            nic_name = tags.get('_own_nic_')
            pip_name = tags.get('_own_pip_')
            nsg_name = tags.get('_own_nsg_')
            if sa_name:
                self.delete_storage_account(self.resource_group, sa_name)
            if nic_name:
                self.delete_nic(self.resource_group, nic_name)
            if pip_name:
                self.delete_pip(self.resource_group, pip_name)
            if nsg_name:
                self.delete_nsg(self.resource_group, nsg_name)

    def delete_vm(self, vm):
        vhd_uris = []
        managed_disk_ids = []
        nic_names = []
        pip_names = []

        if 'all_autocreated' not in self.remove_on_absent:
            if self.remove_on_absent.intersection(set(['all', 'virtual_storage'])):
                # store the attached vhd info so we can nuke it after the VM is gone
                if(vm.storage_profile.os_disk.managed_disk):
                    self.log('Storing managed disk ID for deletion')
                    managed_disk_ids.append(vm.storage_profile.os_disk.managed_disk.id)
                elif(vm.storage_profile.os_disk.vhd):
                    self.log('Storing VHD URI for deletion')
                    vhd_uris.append(vm.storage_profile.os_disk.vhd.uri)

                data_disks = vm.storage_profile.data_disks
                for data_disk in data_disks:
                    if data_disk is not None:
                        if(data_disk.vhd):
                            vhd_uris.append(data_disk.vhd.uri)
                        elif(data_disk.managed_disk):
                            managed_disk_ids.append(data_disk.managed_disk.id)

                # FUTURE enable diff mode, move these there...
                self.log("VHD URIs to delete: {0}".format(', '.join(vhd_uris)))
                self.results['deleted_vhd_uris'] = vhd_uris
                self.log("Managed disk IDs to delete: {0}".format(', '.join(managed_disk_ids)))
                self.results['deleted_managed_disk_ids'] = managed_disk_ids

            if self.remove_on_absent.intersection(set(['all', 'network_interfaces'])):
                # store the attached nic info so we can nuke them after the VM is gone
                self.log('Storing NIC names for deletion.')
                for interface in vm.network_profile.network_interfaces:
                    id_dict = azure_id_to_dict(interface.id)
                    nic_names.append(dict(name=id_dict['networkInterfaces'], resource_group=id_dict['resourceGroups']))
                self.log('NIC names to delete {0}'.format(str(nic_names)))
                self.results['deleted_network_interfaces'] = nic_names
                if self.remove_on_absent.intersection(set(['all', 'public_ips'])):
                    # also store each nic's attached public IPs and delete after the NIC is gone
                    for nic_dict in nic_names:
                        nic = self.get_network_interface(nic_dict['resource_group'], nic_dict['name'])
                        for ipc in nic.ip_configurations:
                            if ipc.public_ip_address:
                                pip_dict = azure_id_to_dict(ipc.public_ip_address.id)
                                pip_names.append(dict(name=pip_dict['publicIPAddresses'], resource_group=pip_dict['resourceGroups']))
                    self.log('Public IPs to  delete are {0}'.format(str(pip_names)))
                    self.results['deleted_public_ips'] = pip_names

        self.log("Deleting virtual machine {0}".format(self.name))
        self.results['actions'].append("Deleted virtual machine {0}".format(self.name))
        try:
            poller = self.compute_client.virtual_machines.delete(self.resource_group, self.name)
            # wait for the poller to finish
            self.get_poller_result(poller)
        except Exception as exc:
            self.fail("Error deleting virtual machine {0} - {1}".format(self.name, str(exc)))

        # TODO: parallelize nic, vhd, and public ip deletions with begin_deleting
        # TODO: best-effort to keep deleting other linked resources if we encounter an error
        if self.remove_on_absent.intersection(set(['all', 'virtual_storage'])):
            self.log('Deleting VHDs')
            self.delete_vm_storage(vhd_uris)
            self.log('Deleting managed disks')
            self.delete_managed_disks(managed_disk_ids)

        if 'all' in self.remove_on_absent or 'all_autocreated' in self.remove_on_absent:
            self.remove_autocreated_resources(vm.tags)

        if self.remove_on_absent.intersection(set(['all', 'network_interfaces'])):
            self.log('Deleting network interfaces')
            for nic_dict in nic_names:
                self.delete_nic(nic_dict['resource_group'], nic_dict['name'])

        if self.remove_on_absent.intersection(set(['all', 'public_ips'])):
            self.log('Deleting public IPs')
            for pip_dict in pip_names:
                self.delete_pip(pip_dict['resource_group'], pip_dict['name'])

        if 'all' in self.remove_on_absent or 'all_autocreated' in self.remove_on_absent:
            self.remove_autocreated_resources(vm.tags)

        return True

    def get_network_interface(self, resource_group, name):
        try:
            nic = self.network_client.network_interfaces.get(resource_group, name)
            return nic
        except Exception as exc:
            self.fail("Error fetching network interface {0} - {1}".format(name, str(exc)))
        return True

    def delete_nic(self, resource_group, name):
        self.log("Deleting network interface {0}".format(name))
        self.results['actions'].append("Deleted network interface {0}".format(name))
        try:
            poller = self.network_client.network_interfaces.delete(resource_group, name)
        except Exception as exc:
            self.fail("Error deleting network interface {0} - {1}".format(name, str(exc)))
        self.get_poller_result(poller)
        # Delete doesn't return anything. If we get this far, assume success
        return True

    def delete_pip(self, resource_group, name):
        self.results['actions'].append("Deleted public IP {0}".format(name))
        try:
            poller = self.network_client.public_ip_addresses.delete(resource_group, name)
            self.get_poller_result(poller)
        except Exception as exc:
            self.fail("Error deleting {0} - {1}".format(name, str(exc)))
        # Delete returns nada. If we get here, assume that all is well.
        return True

    def delete_nsg(self, resource_group, name):
        self.results['actions'].append("Deleted NSG {0}".format(name))
        try:
            poller = self.network_client.network_security_groups.delete(resource_group, name)
            self.get_poller_result(poller)
        except Exception as exc:
            self.fail("Error deleting {0} - {1}".format(name, str(exc)))
        return True

    def delete_managed_disks(self, managed_disk_ids):
        for mdi in managed_disk_ids:
            try:
                poller = self.rm_client.resources.delete_by_id(mdi, '2017-03-30')
                self.get_poller_result(poller)
            except Exception as exc:
                self.fail("Error deleting managed disk {0} - {1}".format(mdi, str(exc)))
        return True

    def delete_storage_account(self, resource_group, name):
        self.log("Delete storage account {0}".format(name))
        self.results['actions'].append("Deleted storage account {0}".format(name))
        try:
            self.storage_client.storage_accounts.delete(self.resource_group, name)
        except Exception as exc:
            self.fail("Error deleting storage account {0} - {1}".format(name, str(exc)))
        return True

    def delete_vm_storage(self, vhd_uris):
        # FUTURE: figure out a cloud_env indepdendent way to delete these
        for uri in vhd_uris:
            self.log("Extracting info from blob uri '{0}'".format(uri))
            try:
                blob_parts = extract_names_from_blob_uri(uri, self._cloud_environment.suffixes.storage_endpoint)
            except Exception as exc:
                self.fail("Error parsing blob URI {0}".format(str(exc)))
            storage_account_name = blob_parts['accountname']
            container_name = blob_parts['containername']
            blob_name = blob_parts['blobname']

            blob_client = self.get_blob_client(self.resource_group, storage_account_name)

            self.log("Delete blob {0}:{1}".format(container_name, blob_name))
            self.results['actions'].append("Deleted blob {0}:{1}".format(container_name, blob_name))
            try:
                blob_client.delete_blob(container_name, blob_name)
            except Exception as exc:
                self.fail("Error deleting blob {0}:{1} - {2}".format(container_name, blob_name, str(exc)))
        return True

    def get_marketplace_image_version(self):
        try:
            versions = self.compute_client.virtual_machine_images.list(self.location,
                                                                       self.image['publisher'],
                                                                       self.image['offer'],
                                                                       self.image['sku'])
        except Exception as exc:
            self.fail("Error fetching image {0} {1} {2} - {3}".format(self.image['publisher'],
                                                                      self.image['offer'],
                                                                      self.image['sku'],
                                                                      str(exc)))
        if versions and len(versions) > 0:
            if self.image['version'] == 'latest':
                return versions[len(versions) - 1]
            for version in versions:
                if version.name == self.image['version']:
                    return version

        self.fail("Error could not find image {0} {1} {2} {3}".format(self.image['publisher'],
                                                                      self.image['offer'],
                                                                      self.image['sku'],
                                                                      self.image['version']))
        return None

    def get_custom_image_reference(self, name, resource_group=None):
        try:
            if resource_group:
                vm_images = self.compute_client.images.list_by_resource_group(resource_group)
            else:
                vm_images = self.compute_client.images.list()
        except Exception as exc:
            self.fail("Error fetching custom images from subscription - {0}".format(str(exc)))

        for vm_image in vm_images:
            if vm_image.name == name:
                self.log("Using custom image id {0}".format(vm_image.id))
                return self.compute_models.ImageReference(id=vm_image.id)

        self.fail("Error could not find image with name {0}".format(name))
        return None

    def get_availability_set(self, resource_group, name):
        try:
            return self.compute_client.availability_sets.get(resource_group, name)
        except Exception as exc:
            self.fail("Error fetching availability set {0} - {1}".format(name, str(exc)))

    def get_storage_account(self, name, empty_when_not_found=False):
        try:
            account = self.storage_client.storage_accounts.get_properties(self.resource_group, name)
            return account
        except Exception as exc:
            if empty_when_not_found:
                return None
            self.fail("Error fetching storage account {0} - {1}".format(name, str(exc)))

    def create_or_update_vm(self, params, remove_autocreated_on_failure):
        try:
            poller = self.compute_client.virtual_machines.create_or_update(self.resource_group, self.name, params)
            self.get_poller_result(poller)
        except Exception as exc:
            if remove_autocreated_on_failure:
                self.remove_autocreated_resources(params.tags)
            self.fail("Error creating or updating virtual machine {0} - {1}".format(self.name, str(exc)))

    def vm_size_is_valid(self):
        '''
        Validate self.vm_size against the list of virtual machine sizes available for the account and location.

        :return: boolean
        '''
        try:
            sizes = self.compute_client.virtual_machine_sizes.list(self.location)
        except Exception as exc:
            self.fail("Error retrieving available machine sizes - {0}".format(str(exc)))
        for size in sizes:
            if size.name == self.vm_size:
                return True
        return False

    @property
    def default_storage_account(self):
        '''
        Create (once) a default storage account <vm name>XXXX, where XXXX is a random number.
        NOTE: If <vm name>XXXX exists, use it instead of failing.  Highly unlikely.
        If this method is called multiple times across executions it will return the same
        storage account created with the random name which is stored in a tag on the VM.

        vm_dict is passed in during an update, so we can obtain the _own_sa_ tag and return
        the default storage account we created in a previous invocation

        :return: storage account object
        '''
        if self._default_storage_account:
            return self._default_storage_account
        account = None
        valid_name = False
        if self.tags is None:
            self.tags = {}

        if self.tags.get('_own_sa_', None):
            # We previously created one in the same invocation
            return self.get_storage_account(self.tags['_own_sa_'])

        # Attempt to find a valid storage account name
        storage_account_name_base = re.sub('[^a-zA-Z0-9]', '', self.name[:20].lower())
        for i in range(0, 5):
            rand = random.randrange(1000, 9999)
            storage_account_name = storage_account_name_base + str(rand)
            if self.check_storage_account_name(storage_account_name):
                valid_name = True
                break

        if not valid_name:
            self.fail("Failed to create a unique storage account name for {0}. Try using a different VM name."
                      .format(self.name))

        try:
            account = self.storage_client.storage_accounts.get_properties(self.resource_group, storage_account_name)
        except CloudError:
            pass

        if account:
            self.log("Storage account {0} found.".format(storage_account_name))
            self.check_provisioning_state(account)
            self._default_storage_account = account
            return account
        sku = self.storage_models.Sku(name=self.storage_models.SkuName.standard_lrs)
        sku.tier = self.storage_models.SkuTier.standard
        kind = self.storage_models.Kind.storage
        parameters = self.storage_models.StorageAccountCreateParameters(sku=sku, kind=kind, location=self.location)
        self.log("Creating storage account {0} in location {1}".format(storage_account_name, self.location))
        self.results['actions'].append("Created storage account {0}".format(storage_account_name))
        try:
            poller = self.storage_client.storage_accounts.create(self.resource_group, storage_account_name, parameters)
            self.get_poller_result(poller)
        except Exception as exc:
            self.fail("Failed to create storage account: {0} - {1}".format(storage_account_name, str(exc)))
        self.tags['_own_sa_'] = storage_account_name
        self._default_storage_account = self.get_storage_account(storage_account_name)
        return self._default_storage_account

    def check_storage_account_name(self, name):
        self.log("Checking storage account name availability for {0}".format(name))
        try:
            response = self.storage_client.storage_accounts.check_name_availability(name)
            if response.reason == 'AccountNameInvalid':
                raise Exception("Invalid default storage account name: {0}".format(name))
        except Exception as exc:
            self.fail("Error checking storage account name availability for {0} - {1}".format(name, str(exc)))

        return response.name_available

    def create_default_nic(self):
        '''
        Create a default Network Interface <vm name>01. Requires an existing virtual network
        with one subnet. If NIC <vm name>01 exists, use it. Otherwise, create one.

        :return: NIC object
        '''

        network_interface_name = self.name + '01'
        nic = None
        if self.tags is None:
            self.tags = {}

        self.log("Create default NIC {0}".format(network_interface_name))
        self.log("Check to see if NIC {0} exists".format(network_interface_name))
        try:
            nic = self.network_client.network_interfaces.get(self.resource_group, network_interface_name)
        except CloudError:
            pass

        if nic:
            self.log("NIC {0} found.".format(network_interface_name))
            self.check_provisioning_state(nic)
            return nic

        self.log("NIC {0} does not exist.".format(network_interface_name))

        virtual_network_resource_group = None
        if self.virtual_network_resource_group:
            virtual_network_resource_group = self.virtual_network_resource_group
        else:
            virtual_network_resource_group = self.resource_group

        if self.virtual_network_name:
            try:
                self.network_client.virtual_networks.list(virtual_network_resource_group, self.virtual_network_name)
                virtual_network_name = self.virtual_network_name
            except CloudError as exc:
                self.fail("Error: fetching virtual network {0} - {1}".format(self.virtual_network_name, str(exc)))

        else:
            # Find a virtual network
            no_vnets_msg = "Error: unable to find virtual network in resource group {0}. A virtual network " \
                           "with at least one subnet must exist in order to create a NIC for the virtual " \
                           "machine.".format(virtual_network_resource_group)

            virtual_network_name = None
            try:
                vnets = self.network_client.virtual_networks.list(virtual_network_resource_group)
            except CloudError:
                self.log('cloud error!')
                self.fail(no_vnets_msg)

            for vnet in vnets:
                virtual_network_name = vnet.name
                self.log('vnet name: {0}'.format(vnet.name))
                break

            if not virtual_network_name:
                self.fail(no_vnets_msg)

        if self.subnet_name:
            try:
                subnet = self.network_client.subnets.get(virtual_network_resource_group, virtual_network_name, self.subnet_name)
                subnet_id = subnet.id
            except Exception as exc:
                self.fail("Error: fetching subnet {0} - {1}".format(self.subnet_name, str(exc)))
        else:
            no_subnets_msg = "Error: unable to find a subnet in virtual network {0}. A virtual network " \
                             "with at least one subnet must exist in order to create a NIC for the virtual " \
                             "machine.".format(virtual_network_name)

            subnet_id = None
            try:
                subnets = self.network_client.subnets.list(virtual_network_resource_group, virtual_network_name)
            except CloudError:
                self.fail(no_subnets_msg)

            for subnet in subnets:
                subnet_id = subnet.id
                self.log('subnet id: {0}'.format(subnet_id))
                break

            if not subnet_id:
                self.fail(no_subnets_msg)

        pip = None
        if self.public_ip_allocation_method != 'Disabled':
            self.results['actions'].append('Created default public IP {0}'.format(self.name + '01'))
            sku = self.network_models.PublicIPAddressSku(name="Standard") if self.zones else None
            pip_facts = self.create_default_pip(self.resource_group, self.location, self.name + '01', self.public_ip_allocation_method, sku=sku)
            pip = self.network_models.PublicIPAddress(id=pip_facts.id, location=pip_facts.location, resource_guid=pip_facts.resource_guid, sku=sku)
            self.tags['_own_pip_'] = self.name + '01'

        self.results['actions'].append('Created default security group {0}'.format(self.name + '01'))
        group = self.create_default_securitygroup(self.resource_group, self.location, self.name + '01', self.os_type,
                                                  self.open_ports)
        self.tags['_own_nsg_'] = self.name + '01'

        parameters = self.network_models.NetworkInterface(
            location=self.location,
            ip_configurations=[
                self.network_models.NetworkInterfaceIPConfiguration(
                    private_ip_allocation_method='Dynamic',
                )
            ]
        )
        parameters.ip_configurations[0].subnet = self.network_models.Subnet(id=subnet_id)
        parameters.ip_configurations[0].name = 'default'
        parameters.network_security_group = self.network_models.NetworkSecurityGroup(id=group.id,
                                                                                     location=group.location,
                                                                                     resource_guid=group.resource_guid)
        parameters.ip_configurations[0].public_ip_address = pip

        self.log("Creating NIC {0}".format(network_interface_name))
        self.log(self.serialize_obj(parameters, 'NetworkInterface'), pretty_print=True)
        self.results['actions'].append("Created NIC {0}".format(network_interface_name))
        try:
            poller = self.network_client.network_interfaces.create_or_update(self.resource_group,
                                                                             network_interface_name,
                                                                             parameters)
            new_nic = self.get_poller_result(poller)
            self.tags['_own_nic_'] = network_interface_name
        except Exception as exc:
            self.fail("Error creating network interface {0} - {1}".format(network_interface_name, str(exc)))
        return new_nic

    def parse_network_interface(self, nic):
        nic = self.parse_resource_to_dict(nic)
        if 'name' not in nic:
            self.fail("Invalid network interface {0}".format(str(nic)))
        return format_resource_id(val=nic['name'],
                                  subscription_id=nic['subscription_id'],
                                  resource_group=nic['resource_group'],
                                  namespace='Microsoft.Network',
                                  types='networkInterfaces')

    def compare_disks(self, updated, original, is_os_disk_base):
        changed = False
        result = []
        original_dict = {}

        for item in (original or []):
            original_dict[item['lun']] = copy.copy(item)
        for item in updated:
            original_item = original_dict.get(item['lun'])
            self.assert_disk_spec(item, is_os_disk_base)
            if not original_item:
                changed = True
                result.append(self.construct_disk_dict(item, is_os_disk_base))
            else:
                if is_os_disk_base:
                    if item.get('managed_disk_id') and item['managed_disk_id'] != original_item.get('managedDisk', {}).get('id'):
                        changed = True
                        original_item['managedDisk']['id'] = item['managed_disk_id']
                    if item.get('managed_disk_type') and item['managed_disk_type'] != original_item.get('managedDisk', {}).get('storageAccountType'):
                        changed = True
                        original_item['managedDisk']['storageAccountType'] = item['managed_disk_type']
                    if item.get('write_accelerator_enabled') is not None and item['write_accelerator_enabled'] != original_item.get('writeAcceleratorEnabled'):
                        changed = True
                        original_item['writeAcceleratorEnabled'] = item['write_accelerator_enabled']
                else:
                    if item.get('write_accelerator_enabled'):
                        self.fail('Write Accelerator cannot be enabled on VMs with blob based disks.')
                    vhd = original_item.get('vhd', {}).get('uri')
                    vhd_dict = extract_names_from_blob_uri(vhd, self._cloud_environment.suffixes.storage_endpoint)
                    if item.get('storage_account_name') and item['storage_account_name'] != vhd_dict['accountname']:
                        changed = True
                        vhd_dict['accountname'] = item['storage_account_name']
                    if item.get('storage_container_name') and item['storage_container_name'] != vhd_dict['containername']:
                        changed = True
                        vhd_dict['containername'] = item['storage_container_name']
                    if item.get('storage_blob_name') and item['storage_blob_name'] != vhd_dict['blobname']:
                        changed = True
                        vhd_dict['blobname'] = item['storage_blob_name']
                    original_item['vhd']['uri'] = format_blob_uri(account=vhd_dict['accountname'],
                                                                  container=vhd_dict['containername'],
                                                                  blob=vhd_dict['blobname'],
                                                                  storage_suffix=self._cloud_environment.suffixes.storage_endpoint)
                if item.get('disk_size_gb') and item['disk_size_gb'] != original_item['diskSizeGB']:
                    changed = True
                    original_item['diskSizeGB'] = item['disk_size_gb']
                item['caching'] = _snake_to_camel(item['caching'], True) if item.get('caching') else None
                if item.get('caching') and item['caching'] != original_item['caching']:
                    changed = True
                    original_item['caching'] = item['caching']
                result.append(original_item)
        return changed, result

    def construct_disk_dict(self, disk, is_os_disk_base):
        '''
        Construct a dict of the data disk

        :param: disk contains item align with data_disk_spec
        :param: is_os_disk_base  whether the OS disk is managed disk base, the data disk MUST has the same base (blob or managed disk)
        :return: dict with the same structure as DataDisk
        '''
        timestamp = datetime.datetime.now().strftime('%Y%m%d-%H%M')
        result = {}
        if disk.get('caching'):
            result['caching'] = _snake_to_camel(disk['caching'], capitalize_first=True)
        result['createOption'] = 'Empty'
        result['lun'] = disk['lun']
        if disk.get('disk_size_gb'):
            result['diskSizeGB'] = disk['disk_size_gb']
        result['name'] = self.name + '-datadisk-' + timestamp + '-' + str(disk['lun'])
        # set the managed_disk or vhd
        if is_os_disk_base:
            if disk.get('managed_disk_id') and disk.get('disk_size_gb'):
                self.module.warn("'disk_size_gb' is unused as 'managed_disk_id' is set to {0}".format(disk['managed_disk_id']))
            if disk.get('managed_disk_type'):
                result['managedDisk']['storageAccountType'] = disk['managed_disk_type']
            if disk.get('managed_disk_id'):
                result['managedDisk']['id'] = disk['managed_disk_id']
            if disk.get('write_accelerator_enabled') is not None:
                result['writeAcceleratorEnabled'] = disk['write_accelerator_enabled']
        else:
            if disk.get('write_accelerator_enabled') is not None:
                self.fail('Write Accelerator cannot be enabled on VMs with blob based disks.')
            disk['storage_blob_name'] = disk.get('storage_blob_name') or result['name']
            if disk['storage_blob_name'].endswith('.vhd'):  # blob uri must be ended with .vhd
                disk['storage_blob_name'] = disk['storage_blob_name'] + '.vhd'
            result['name'] = disk['storage_blob_name']
            result['vhd'] = {}
            storage_account = None
            if disk.get('storage_account_name'):
                storage_account = self.get_storage_account(disk['storage_account_name'])
            else:
                storage_account = self.default_storage_account
            result['vhd']['uri'] = format_blob_uri(account=storage_account.name,
                                                   container=disk.get('storage_container_name'),
                                                   blob=disk['storage_blob_name'],
                                                   storage_suffix=self._cloud_environment.suffixes.storage_endpoint)
        return result

    def assert_disk_spec(self, data_disk, is_os_disk_base):
        if is_os_disk_base:
            if data_disk.get('storage_account_name') or data_disk.get('storage_container_name') or data_disk.get('storage_blob_name'):
                self.fail("Addition of a blob based disk {0} to VM with managed disks is not supported."
                          "'storage_account_name', 'storage_container_name' and 'storage_blob_name' is not allowed".format(str(data_disk)))
        elif data_disk.get('managed_disk_id') or data_disk.get('managed_disk_type'):
            self.fail("Addition of a managed disk {0} to a VM with blob based disk is not supported."
                      "'managed_disk_id' and 'managed_disk_type' is not allowed".format(str(data_disk)))


def main():
    AzureRMVirtualMachine()


if __name__ == '__main__':
    main()<|MERGE_RESOLUTION|>--- conflicted
+++ resolved
@@ -145,11 +145,8 @@
     managed_disk_type:
         description:
             - Managed OS disk type.
-<<<<<<< HEAD
             - Create OS disk with managed disk if defined.
             - If not defined, the OS disk will be created with virtual hard disk (VHD).
-=======
->>>>>>> e7c9c958
         choices:
             - Standard_LRS
             - StandardSSD_LRS
@@ -181,41 +178,27 @@
         default: Linux
     data_disks:
         description:
-<<<<<<< HEAD
             - Describes list of data disks.
             - Use M(azure_rm_manageddisk) to manage the specific disk.
-=======
-            - List of data disks.
->>>>>>> e7c9c958
         version_added: "2.4"
         suboptions:
             lun:
                 description:
                     - The logical unit number for data disk.
-<<<<<<< HEAD
                     - This value is used to identify data disks within the VM and therefore must be unique for each data disk attached to a VM.
                 required: true
-=======
-                default: 0
->>>>>>> e7c9c958
                 version_added: "2.4"
             disk_size_gb:
                 description:
                     - The initial disk size in GB for blank data disks.
-<<<<<<< HEAD
                     - This value cannot be larger than C(1023) GB.
                     - Size can be changed only when the virtual machine is deallocated.
                     - Not used when I(managed_disk_id) defined.
-=======
->>>>>>> e7c9c958
                 version_added: "2.4"
             managed_disk_type:
                 description:
                     - Managed data disk type.
-<<<<<<< HEAD
                     - Only used when OS disk created with managed disk.
-=======
->>>>>>> e7c9c958
                 choices:
                     - Standard_LRS
                     - StandardSSD_LRS
@@ -230,42 +213,29 @@
             storage_account_name:
                 description:
                     - Name of an existing storage account that supports creation of VHD blobs.
-<<<<<<< HEAD
                     - If not specified for a new VM, a new storage account started with I(name) will be created using storage type 'Standard_LRS'.
                     - Only used when OS disk created with virtual hard disk (VHD).
                     - Used when I(managed_disk_type) not defined.
                     - Cannot be updated unless I(lun) updated.
-=======
                     - If not specified for a new data disk, a new storage account named <vm name>01 will be created using storage type C(Standard_LRS).
->>>>>>> e7c9c958
                 version_added: "2.4"
             storage_container_name:
                 description:
                     - Name of the container to use within the storage account to store VHD blobs.
-<<<<<<< HEAD
+
                     - If no name is specified a default container named 'vhds' will created.
                     - Only used when OS disk created with virtual hard disk (VHD).
                     - Used when I(managed_disk_type) not defined.
-                    - Cannot be updated unless I(lun) updated.
-=======
-                    - If not specified, a default container will created.
->>>>>>> e7c9c958
                 default: vhds
                 version_added: "2.4"
             storage_blob_name:
                 description:
-<<<<<<< HEAD
                     - Name fo the storage blob used to hold the VM's OS disk image.
                     - Must end with '.vhd'
                     - Default to the I(name) + timestamp + I(lun) + '.vhd'.
                     - Only used when OS disk created with virtual hard disk (VHD).
                     - Used when I(managed_disk_type) not defined.
                     - Cannot be updated unless I(lun) updated.
-=======
-                    - Name of the storage blob used to hold the OS disk image of the VM.
-                    - Must end with '.vhd'.
-                    - If not specified, defaults to the VM name + '.vhd'.
->>>>>>> e7c9c958
                 version_added: "2.4"
             caching:
                 description:
@@ -507,20 +477,12 @@
       sku: Stable
       version: latest
     data_disks:
-<<<<<<< HEAD
-        - lun: 0
-          managed_disk_id: "/subscriptions/xxxxxxxx-xxxx-xxxx-xxxx-xxxxxxxxxxxxxxxx/resourceGroups/myResourceGroup/providers/Microsoft.Compute/disks/myDisk"
-        - lun: 1
-          managed_disk_type: Premium_LRS
-          disk_size_gb: 64
-=======
       - lun: 0
         disk_size_gb: 64
         managed_disk_type: Standard_LRS
       - lun: 1
         disk_size_gb: 128
         managed_disk_type: Premium_LRS
->>>>>>> e7c9c958
 
 - name: Create a VM with OS and multiple data storage accounts
   azure_rm_virtualmachine:
@@ -543,23 +505,12 @@
       sku: Stable
       version: latest
     data_disks:
-<<<<<<< HEAD
     - lun: 0
       disk_size_gb: 64
       storage_container_name: datadisk1
       storage_blob_name: datadisk1.vhd
     - lun: 1
       disk_size_gb: 128
-=======
-      - lun: 0
-        disk_size_gb: 64
-        storage_container_name: datadisk1
-        storage_blob_name: datadisk1.vhd
-      - lun: 1
-        disk_size_gb: 128
-        storage_container_name: datadisk2
-        storage_blob_name: datadisk2.vhd
->>>>>>> e7c9c958
 
 - name: Create a VM with a custom image
   azure_rm_virtualmachine:
