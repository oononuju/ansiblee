#!/usr/bin/python
# -*- coding: utf-8 -*-
# Copyright: Ansible Project
# GNU General Public License v3.0+ (see COPYING or https://www.gnu.org/licenses/gpl-3.0.txt)

from __future__ import absolute_import, division, print_function
__metaclass__ = type


ANSIBLE_METADATA = {
    'metadata_version': '1.1',
    'status': ['stableinterface'],
    'supported_by': 'community'
}


DOCUMENTATION = '''
---
module: postgresql_user
short_description: Adds or removes a users (roles) from a PostgreSQL database.
description:
   - Add or remove PostgreSQL users (roles) from a remote host and, optionally,
     grant the users access to an existing database or tables.
   - The fundamental function of the module is to create, or delete, roles from
     a PostgreSQL cluster. Privilege assignment, or removal, is an optional
     step, which works on one database at a time. This allows for the module to
     be called several times in the same module to modify the permissions on
     different databases, or to grant permissions to already existing users.
   - A user cannot be removed until all the privileges have been stripped from
     the user. In such situation, if the module tries to remove the user it
     will fail. To avoid this from happening the fail_on_user option signals
     the module to try to remove the user, but if not possible keep going; the
     module will report if changes happened and separately if the user was
     removed or not.
version_added: "0.6"
options:
  name:
    description:
      - Name of the user (role) to add or remove.
    required: true
  password:
    description:
      - Set the user's password, before 1.4 this was required.
      - Password can be passed unhashed or hashed (MD5-hashed).
      - Unhashed password will automatically be hashed when saved into the
        database if C(encrypted) parameter is set, otherwise it will be save in
        plain text format.
      - When passing a hashed password it must be generated with the format
        C('str["md5"] + md5[ password + username ]'), resulting in a total of
        35 characters. An easy way to do this is C(echo "md5$(echo -n
        'verysecretpasswordJOE' | md5sum | awk '{print $1}')").
      - Note that if the provided password string is already in MD5-hashed
        format, then it is used as-is, regardless of C(encrypted) parameter.
  db:
    description:
      - Name of database where permissions will be granted.
  fail_on_user:
    description:
      - If C(yes), fail when user can't be removed. Otherwise just log and
        continue.
    default: 'yes'
    type: bool
  port:
    description:
      - Database port to connect to.
    default: 5432
  login_user:
    description:
      - User (role) used to authenticate with PostgreSQL.
    default: postgres
  login_password:
    description:
      - Password used to authenticate with PostgreSQL.
  login_host:
    description:
      - Host running PostgreSQL.
    default: localhost
  login_unix_socket:
    description:
      - Path to a Unix domain socket for local connections.
  priv:
    description:
      - "PostgreSQL privileges string in the format: C(table:priv1,priv2)."
  role_attr_flags:
    description:
      - "PostgreSQL role attributes string in the format: CREATEDB,CREATEROLE,SUPERUSER."
      - Note that '[NO]CREATEUSER' is deprecated.
    choices: ["[NO]SUPERUSER", "[NO]CREATEROLE", "[NO]CREATEDB", "[NO]INHERIT", "[NO]LOGIN", "[NO]REPLICATION", "[NO]BYPASSRLS"]
  state:
    description:
      - The user (role) state.
    default: present
    choices: ["present", "absent"]
  encrypted:
    description:
      - Whether the password is stored hashed in the database. Passwords can be
        passed already hashed or unhashed, and postgresql ensures the stored
        password is hashed when C(encrypted) is set.
      - "Note: Postgresql 10 and newer doesn't support unhashed passwords."
      - Previous to Ansible 2.6, this was C(no) by default.
    default: 'yes'
    type: bool
    version_added: '1.4'
  expires:
    description:
      - The date at which the user's password is to expire.
      - If set to C('infinity'), user's password never expire.
      - Note that this value should be a valid SQL date and time type.
    version_added: '1.4'
  no_password_changes:
    description:
      - If C(yes), don't inspect database for password changes. Effective when
        C(pg_authid) is not accessible (such as AWS RDS). Otherwise, make
        password changes as necessary.
    default: 'no'
    type: bool
    version_added: '2.0'
  ssl_mode:
    description:
      - Determines whether or with what priority a secure SSL TCP/IP connection
        will be negotiated with the server.
      - See U(https://www.postgresql.org/docs/current/static/libpq-ssl.html) for
        more information on the modes.
      - Default of C(prefer) matches libpq default.
    default: prefer
    choices: ["disable", "allow", "prefer", "require", "verify-ca", "verify-full"]
    version_added: '2.3'
  ssl_rootcert:
    description:
      - Specifies the name of a file containing SSL certificate authority (CA)
        certificate(s). If the file exists, the server's certificate will be
        verified to be signed by one of these authorities.
    version_added: '2.3'
  conn_limit:
    description:
      - Specifies the user connection limit.
    version_added: '2.4'
notes:
   - The default authentication assumes that you are either logging in as or
     sudo'ing to the postgres account on the host.
   - This module uses psycopg2, a Python PostgreSQL database adapter. You must
     ensure that psycopg2 is installed on the host before using this module. If
     the remote host is the PostgreSQL server (which is the default case), then
     PostgreSQL must also be installed on the remote host. For Ubuntu-based
     systems, install the postgresql, libpq-dev, and python-psycopg2 packages
     on the remote host before using this module.
   - If you specify PUBLIC as the user, then the privilege changes will apply
     to all users. You may not specify password or role_attr_flags when the
     PUBLIC user is specified.
   - The ssl_rootcert parameter requires at least Postgres version 8.4 and
     I(psycopg2) version 2.4.3.
requirements: [ psycopg2 ]
author: "Ansible Core Team"
'''

EXAMPLES = '''
# Create django user and grant access to database and products table
- postgresql_user:
    db: acme
    name: django
    password: ceec4eif7ya
    priv: "CONNECT/products:ALL"
    expires: "Jan 31 2020"

# Create rails user, set its password (MD5-hashed) and grant privilege to create other
# databases and demote rails from super user status
- postgresql_user:
    name: rails
    password: md59543f1d82624df2b31672ec0f7050460
    role_attr_flags: CREATEDB,NOSUPERUSER

# Remove test user privileges from acme
- postgresql_user:
    db: acme
    name: test
    priv: "ALL/products:ALL"
    state: absent
    fail_on_user: no

# Remove test user from test database and the cluster
- postgresql_user:
    db: test
    name: test
    priv: ALL
    state: absent

# Set user's password with no expire date
- postgresql_user:
    db: acme
    name: django
    password: mysupersecretword
    priv: "CONNECT/products:ALL"
    expires: infinity

# Example privileges string format
# INSERT,UPDATE/table:SELECT/anothertable:ALL

# Remove an existing user's password
- postgresql_user:
    db: test
    user: test
    password: ""
'''

import itertools
import re
import traceback
from hashlib import md5

try:
    import psycopg2
    import psycopg2.extras
except ImportError:
    postgresqldb_found = False
else:
    postgresqldb_found = True

import ansible.module_utils.postgres as pgutils
from ansible.module_utils.basic import AnsibleModule
from ansible.module_utils.database import pg_quote_identifier, SQLParseError
from ansible.module_utils._text import to_bytes, to_native
from ansible.module_utils.six import iteritems


FLAGS = ('SUPERUSER', 'CREATEROLE', 'CREATEDB', 'INHERIT', 'LOGIN', 'REPLICATION')
FLAGS_BY_VERSION = {'BYPASSRLS': 90500}

VALID_PRIVS = dict(table=frozenset(('SELECT', 'INSERT', 'UPDATE', 'DELETE', 'TRUNCATE', 'REFERENCES', 'TRIGGER', 'ALL')),
                   database=frozenset(
                       ('CREATE', 'CONNECT', 'TEMPORARY', 'TEMP', 'ALL')),
                   )

# map to cope with idiosyncracies of SUPERUSER and LOGIN
PRIV_TO_AUTHID_COLUMN = dict(SUPERUSER='rolsuper', CREATEROLE='rolcreaterole',
                             CREATEDB='rolcreatedb', INHERIT='rolinherit', LOGIN='rolcanlogin',
                             REPLICATION='rolreplication', BYPASSRLS='rolbypassrls')


class InvalidFlagsError(Exception):
    pass


class InvalidPrivsError(Exception):
    pass

# ===========================================
# PostgreSQL module specific support methods.
#


def user_exists(cursor, user):
    # The PUBLIC user is a special case that is always there
    if user == 'PUBLIC':
        return True
    query = "SELECT rolname FROM pg_roles WHERE rolname=%(user)s"
    cursor.execute(query, {'user': user})
    return cursor.rowcount > 0


def user_add(cursor, user, password, role_attr_flags, encrypted, expires, conn_limit):
    """Create a new database user (role)."""
    # Note: role_attr_flags escaped by parse_role_attrs and encrypted is a
    # literal
    query_password_data = dict(password=password, expires=expires)
    query = ['CREATE USER %(user)s' %
             {"user": pg_quote_identifier(user, 'role')}]
    if password is not None and password != '':
        query.append("WITH %(crypt)s" % {"crypt": encrypted})
        query.append("PASSWORD %(password)s")
    if expires is not None:
        query.append("VALID UNTIL %(expires)s")
    if conn_limit is not None:
        query.append("CONNECTION LIMIT %(conn_limit)s" % {"conn_limit": conn_limit})
    query.append(role_attr_flags)
    query = ' '.join(query)
    cursor.execute(query, query_password_data)
    return True


def user_should_we_change_password(current_role_attrs, user, password, encrypted):
    """Check if we should change the user's password.

    Compare the proposed password with the existing one, comparing
    hashes if encrypted. If we can't access it assume yes.
    """

    if current_role_attrs is None:
        # on some databases, E.g. AWS RDS instances, there is no access to
        # the pg_authid relation to check the pre-existing password, so we
        # just assume password is different
        return True

    # Do we actually need to do anything?
    pwchanging = False
    if password is not None:
        # Empty password means that the role shouldn't have a password, which
        # means we need to check if the current password is None.
        if password == '':
            if current_role_attrs['rolpassword'] is not None:
                pwchanging = True
        # 32: MD5 hashes are represented as a sequence of 32 hexadecimal digits
        #  3: The size of the 'md5' prefix
        # When the provided password looks like a MD5-hash, value of
        # 'encrypted' is ignored.
        elif (password.startswith('md5') and len(password) == 32 + 3) or encrypted == 'UNENCRYPTED':
            if password != current_role_attrs['rolpassword']:
                pwchanging = True
        elif encrypted == 'ENCRYPTED':
            hashed_password = 'md5{0}'.format(md5(to_bytes(password) + to_bytes(user)).hexdigest())
            if hashed_password != current_role_attrs['rolpassword']:
                pwchanging = True

    return pwchanging


def user_alter(db_connection, module, user, password, role_attr_flags, encrypted, expires, no_password_changes, conn_limit):
    """Change user password and/or attributes. Return True if changed, False otherwise."""
    changed = False

    cursor = db_connection.cursor(cursor_factory=psycopg2.extras.DictCursor)
    # Note: role_attr_flags escaped by parse_role_attrs and encrypted is a
    # literal
    if user == 'PUBLIC':
        if password is not None:
            module.fail_json(msg="cannot change the password for PUBLIC user")
        elif role_attr_flags != '':
            module.fail_json(msg="cannot change the role_attr_flags for PUBLIC user")
        else:
            return False

    # Handle passwords.
    if not no_password_changes and (password is not None or role_attr_flags != '' or expires is not None or conn_limit is not None):
        # Select password and all flag-like columns in order to verify changes.
        try:
            select = "SELECT * FROM pg_authid where rolname=%(user)s"
            cursor.execute(select, {"user": user})
            # Grab current role attributes.
            current_role_attrs = cursor.fetchone()
        except psycopg2.ProgrammingError:
            current_role_attrs = None
            db_connection.rollback()

        pwchanging = user_should_we_change_password(current_role_attrs, user, password, encrypted)

        if current_role_attrs is None:
            try:
                # AWS RDS instances does not allow user to access pg_authid
                # so try to get current_role_attrs from pg_roles tables
                select = "SELECT * FROM pg_roles where rolname=%(user)s"
                cursor.execute(select, {"user": user})
                # Grab current role attributes from pg_roles
                current_role_attrs = cursor.fetchone()
            except psycopg2.ProgrammingError as e:
                db_connection.rollback()
                module.fail_json(msg="Failed to get role details for current user %s: %s" % (user, e))

        role_attr_flags_changing = False
        if role_attr_flags:
            role_attr_flags_dict = {}
            for r in role_attr_flags.split(' '):
                if r.startswith('NO'):
                    role_attr_flags_dict[r.replace('NO', '', 1)] = False
                else:
                    role_attr_flags_dict[r] = True

            for role_attr_name, role_attr_value in role_attr_flags_dict.items():
                if current_role_attrs[PRIV_TO_AUTHID_COLUMN[role_attr_name]] != role_attr_value:
                    role_attr_flags_changing = True

        if expires is not None:
            cursor.execute("SELECT %s::timestamptz;", (expires,))
            expires_with_tz = cursor.fetchone()[0]
            expires_changing = expires_with_tz != current_role_attrs.get('rolvaliduntil')
        else:
            expires_changing = False

        conn_limit_changing = (conn_limit is not None and conn_limit != current_role_attrs['rolconnlimit'])

        if not pwchanging and not role_attr_flags_changing and not expires_changing and not conn_limit_changing:
            return False

        alter = ['ALTER USER %(user)s' % {"user": pg_quote_identifier(user, 'role')}]
        if pwchanging:
            if password != '':
                alter.append("WITH %(crypt)s" % {"crypt": encrypted})
                alter.append("PASSWORD %(password)s")
            else:
                alter.append("WITH PASSWORD NULL")
            alter.append(role_attr_flags)
        elif role_attr_flags:
            alter.append('WITH %s' % role_attr_flags)
        if expires is not None:
            alter.append("VALID UNTIL %(expires)s")
        if conn_limit is not None:
            alter.append("CONNECTION LIMIT %(conn_limit)s" % {"conn_limit": conn_limit})

        query_password_data = dict(password=password, expires=expires)
        try:
            cursor.execute(' '.join(alter), query_password_data)
            changed = True
        except psycopg2.InternalError as e:
            if e.pgcode == '25006':
                # Handle errors due to read-only transactions indicated by pgcode 25006
                # ERROR:  cannot execute ALTER ROLE in a read-only transaction
                changed = False
                module.fail_json(msg=e.pgerror, exception=traceback.format_exc())
                return changed
            else:
                raise psycopg2.InternalError(e)
        except psycopg2.NotSupportedError as e:
            module.fail_json(msg=e.pgerror, exception=traceback.format_exc())

    elif no_password_changes and role_attr_flags != '':
        # Grab role information from pg_roles instead of pg_authid
        select = "SELECT * FROM pg_roles where rolname=%(user)s"
        cursor.execute(select, {"user": user})
        # Grab current role attributes.
        current_role_attrs = cursor.fetchone()

        role_attr_flags_changing = False

        if role_attr_flags:
            role_attr_flags_dict = {}
            for r in role_attr_flags.split(' '):
                if r.startswith('NO'):
                    role_attr_flags_dict[r.replace('NO', '', 1)] = False
                else:
                    role_attr_flags_dict[r] = True

            for role_attr_name, role_attr_value in role_attr_flags_dict.items():
                if current_role_attrs[PRIV_TO_AUTHID_COLUMN[role_attr_name]] != role_attr_value:
                    role_attr_flags_changing = True

        if not role_attr_flags_changing:
            return False

        alter = ['ALTER USER %(user)s' %
                 {"user": pg_quote_identifier(user, 'role')}]
        if role_attr_flags:
            alter.append('WITH %s' % role_attr_flags)

        try:
            cursor.execute(' '.join(alter))
        except psycopg2.InternalError as e:
            if e.pgcode == '25006':
                # Handle errors due to read-only transactions indicated by pgcode 25006
                # ERROR:  cannot execute ALTER ROLE in a read-only transaction
                changed = False
                module.fail_json(msg=e.pgerror, exception=traceback.format_exc())
                return changed
            else:
                raise psycopg2.InternalError(e)

        # Grab new role attributes.
        cursor.execute(select, {"user": user})
        new_role_attrs = cursor.fetchone()

        # Detect any differences between current_ and new_role_attrs.
        changed = current_role_attrs != new_role_attrs

    return changed


def user_delete(cursor, user):
    """Try to remove a user. Returns True if successful otherwise False"""
    cursor.execute("SAVEPOINT ansible_pgsql_user_delete")
    try:
        cursor.execute("DROP USER %s" % pg_quote_identifier(user, 'role'))
    except:
        cursor.execute("ROLLBACK TO SAVEPOINT ansible_pgsql_user_delete")
        cursor.execute("RELEASE SAVEPOINT ansible_pgsql_user_delete")
        return False

    cursor.execute("RELEASE SAVEPOINT ansible_pgsql_user_delete")
    return True


def has_table_privileges(cursor, user, table, privs):
    """
    Return the difference between the privileges that a user already has and
    the privileges that they desire to have.

    :returns: tuple of:
        * privileges that they have and were requested
        * privileges they currently hold but were not requested
        * privileges requested that they do not hold
    """
    cur_privs = get_table_privileges(cursor, user, table)
    have_currently = cur_privs.intersection(privs)
    other_current = cur_privs.difference(privs)
    desired = privs.difference(cur_privs)
    return (have_currently, other_current, desired)


def get_table_privileges(cursor, user, table):
    if '.' in table:
        schema, table = table.split('.', 1)
    else:
        schema = 'public'
    query = '''SELECT privilege_type FROM information_schema.role_table_grants
    WHERE grantee=%s AND table_name=%s AND table_schema=%s'''
    cursor.execute(query, (user, table, schema))
    return frozenset([x[0] for x in cursor.fetchall()])


def grant_table_privileges(cursor, user, table, privs):
    # Note: priv escaped by parse_privs
    privs = ', '.join(privs)
    query = 'GRANT %s ON TABLE %s TO %s' % (
        privs, pg_quote_identifier(table, 'table'), pg_quote_identifier(user, 'role'))
    cursor.execute(query)


def revoke_table_privileges(cursor, user, table, privs):
    # Note: priv escaped by parse_privs
    privs = ', '.join(privs)
    query = 'REVOKE %s ON TABLE %s FROM %s' % (
        privs, pg_quote_identifier(table, 'table'), pg_quote_identifier(user, 'role'))
    cursor.execute(query)


def get_database_privileges(cursor, user, db):
    priv_map = {
        'C': 'CREATE',
        'T': 'TEMPORARY',
        'c': 'CONNECT',
    }
    query = 'SELECT datacl FROM pg_database WHERE datname = %s'
    cursor.execute(query, (db,))
    datacl = cursor.fetchone()[0]
    if datacl is None:
        return set()
    r = re.search(r'%s\\?"?=(C?T?c?)/[^,]+,?' % user, datacl)
    if r is None:
        return set()
    o = set()
    for v in r.group(1):
        o.add(priv_map[v])
    return normalize_privileges(o, 'database')


def has_database_privileges(cursor, user, db, privs):
    """
    Return the difference between the privileges that a user already has and
    the privileges that they desire to have.

    :returns: tuple of:
        * privileges that they have and were requested
        * privileges they currently hold but were not requested
        * privileges requested that they do not hold
    """
    cur_privs = get_database_privileges(cursor, user, db)
    have_currently = cur_privs.intersection(privs)
    other_current = cur_privs.difference(privs)
    desired = privs.difference(cur_privs)
    return (have_currently, other_current, desired)


def grant_database_privileges(cursor, user, db, privs):
    # Note: priv escaped by parse_privs
    privs = ', '.join(privs)
    if user == "PUBLIC":
        query = 'GRANT %s ON DATABASE %s TO PUBLIC' % (
                privs, pg_quote_identifier(db, 'database'))
    else:
        query = 'GRANT %s ON DATABASE %s TO %s' % (
                privs, pg_quote_identifier(db, 'database'),
                pg_quote_identifier(user, 'role'))
    cursor.execute(query)


def revoke_database_privileges(cursor, user, db, privs):
    # Note: priv escaped by parse_privs
    privs = ', '.join(privs)
    if user == "PUBLIC":
        query = 'REVOKE %s ON DATABASE %s FROM PUBLIC' % (
                privs, pg_quote_identifier(db, 'database'))
    else:
        query = 'REVOKE %s ON DATABASE %s FROM %s' % (
                privs, pg_quote_identifier(db, 'database'),
                pg_quote_identifier(user, 'role'))
    cursor.execute(query)


def revoke_privileges(cursor, user, privs):
    if privs is None:
        return False

    revoke_funcs = dict(table=revoke_table_privileges,
                        database=revoke_database_privileges)
    check_funcs = dict(table=has_table_privileges,
                       database=has_database_privileges)

    changed = False
    for type_ in privs:
        for name, privileges in iteritems(privs[type_]):
            # Check that any of the privileges requested to be removed are
            # currently granted to the user
            differences = check_funcs[type_](cursor, user, name, privileges)
            if differences[0]:
                revoke_funcs[type_](cursor, user, name, privileges)
                changed = True
    return changed


def grant_privileges(cursor, user, privs):
    if privs is None:
        return False

    grant_funcs = dict(table=grant_table_privileges,
                       database=grant_database_privileges)
    check_funcs = dict(table=has_table_privileges,
                       database=has_database_privileges)

    changed = False
    for type_ in privs:
        for name, privileges in iteritems(privs[type_]):
            # Check that any of the privileges requested for the user are
            # currently missing
            differences = check_funcs[type_](cursor, user, name, privileges)
            if differences[2]:
                grant_funcs[type_](cursor, user, name, privileges)
                changed = True
    return changed


def parse_role_attrs(cursor, role_attr_flags):
    """
    Parse role attributes string for user creation.
    Format:

        attributes[,attributes,...]

    Where:

        attributes := CREATEDB,CREATEROLE,NOSUPERUSER,...
        [ "[NO]SUPERUSER","[NO]CREATEROLE", "[NO]CREATEDB",
                            "[NO]INHERIT", "[NO]LOGIN", "[NO]REPLICATION",
                            "[NO]BYPASSRLS" ]

    Note: "[NO]BYPASSRLS" role attribute introduced in 9.5
    Note: "[NO]CREATEUSER" role attribute is deprecated.

    """
    flags = frozenset(role.upper() for role in role_attr_flags.split(',') if role)

    valid_flags = frozenset(itertools.chain(FLAGS, get_valid_flags_by_version(cursor)))
    valid_flags = frozenset(itertools.chain(valid_flags, ('NO%s' % flag for flag in valid_flags)))

    if not flags.issubset(valid_flags):
        raise InvalidFlagsError('Invalid role_attr_flags specified: %s' %
                                ' '.join(flags.difference(valid_flags)))

    return ' '.join(flags)


def normalize_privileges(privs, type_):
    new_privs = set(privs)
    if 'ALL' in new_privs:
        new_privs.update(VALID_PRIVS[type_])
        new_privs.remove('ALL')
    if 'TEMP' in new_privs:
        new_privs.add('TEMPORARY')
        new_privs.remove('TEMP')

    return new_privs


def parse_privs(privs, db):
    """
    Parse privilege string to determine permissions for database db.
    Format:

        privileges[/privileges/...]

    Where:

        privileges := DATABASE_PRIVILEGES[,DATABASE_PRIVILEGES,...] |
            TABLE_NAME:TABLE_PRIVILEGES[,TABLE_PRIVILEGES,...]
    """
    if privs is None:
        return privs

    o_privs = {
        'database': {},
        'table': {}
    }
    for token in privs.split('/'):
        if ':' not in token:
            type_ = 'database'
            name = db
            priv_set = frozenset(x.strip().upper()
                                 for x in token.split(',') if x.strip())
        else:
            type_ = 'table'
            name, privileges = token.split(':', 1)
            priv_set = frozenset(x.strip().upper()
                                 for x in privileges.split(',') if x.strip())

        if not priv_set.issubset(VALID_PRIVS[type_]):
            raise InvalidPrivsError('Invalid privs specified for %s: %s' %
                                    (type_, ' '.join(priv_set.difference(VALID_PRIVS[type_]))))

        priv_set = normalize_privileges(priv_set, type_)
        o_privs[type_][name] = priv_set

    return o_privs


def get_valid_flags_by_version(cursor):
    """
    Some role attributes were introduced after certain versions. We want to
    compile a list of valid flags against the current Postgres version.
    """
    current_version = cursor.connection.server_version

    return [
        flag
        for flag, version_introduced in FLAGS_BY_VERSION.items()
        if current_version >= version_introduced
    ]


# ===========================================
# Module execution.
#


def main():
    argument_spec = pgutils.postgres_common_argument_spec()
    argument_spec.update(dict(
        user=dict(required=True, aliases=['name']),
        password=dict(default=None, no_log=True),
        state=dict(default="present", choices=["absent", "present"]),
        priv=dict(default=None),
        db=dict(default=''),
        fail_on_user=dict(type='bool', default='yes'),
        role_attr_flags=dict(default=''),
        encrypted=dict(type='bool', default='no'),
        no_password_changes=dict(type='bool', default='no'),
        expires=dict(default=None),
        ssl_mode=dict(default='prefer', choices=[
            'disable', 'allow', 'prefer', 'require', 'verify-ca', 'verify-full']),
        ssl_rootcert=dict(default=None),
        conn_limit=dict(default=None)
    ))

    module = AnsibleModule(
<<<<<<< HEAD
        argument_spec=argument_spec,
=======
        argument_spec=dict(
            login_user=dict(default="postgres"),
            login_password=dict(default="", no_log=True),
            login_host=dict(default=""),
            login_unix_socket=dict(default=""),
            user=dict(required=True, aliases=['name']),
            password=dict(default=None, no_log=True),
            state=dict(default="present", choices=["absent", "present"]),
            priv=dict(default=None),
            db=dict(default=''),
            port=dict(default='5432'),
            fail_on_user=dict(type='bool', default='yes'),
            role_attr_flags=dict(default=''),
            encrypted=dict(type='bool', default='yes'),
            no_password_changes=dict(type='bool', default='no'),
            expires=dict(default=None),
            ssl_mode=dict(default='prefer', choices=[
                          'disable', 'allow', 'prefer', 'require', 'verify-ca', 'verify-full']),
            ssl_rootcert=dict(default=None),
            conn_limit=dict(default=None)
        ),
>>>>>>> f6769d56
        supports_check_mode=True
    )

    user = module.params["user"]
    password = module.params["password"]
    state = module.params["state"]
    fail_on_user = module.params["fail_on_user"]
    db = module.params["db"]
    if db == '' and module.params["priv"] is not None:
        module.fail_json(msg="privileges require a database to be specified")
    privs = parse_privs(module.params["priv"], db)
    no_password_changes = module.params["no_password_changes"]
    if module.params["encrypted"]:
        encrypted = "ENCRYPTED"
    else:
        encrypted = "UNENCRYPTED"
    expires = module.params["expires"]
    sslrootcert = module.params["ssl_rootcert"]
    conn_limit = module.params["conn_limit"]

    if not postgresqldb_found:
        module.fail_json(msg="the python psycopg2 module is required")

    # To use defaults values, keyword arguments must be absent, so
    # check which values are empty and don't include in the **kw
    # dictionary
    params_map = {
        "login_host": "host",
        "login_user": "user",
        "login_password": "password",
        "port": "port",
        "db": "database",
        "ssl_mode": "sslmode",
        "ssl_rootcert": "sslrootcert"
    }
    kw = dict((params_map[k], v) for (k, v) in iteritems(module.params)
              if k in params_map and v != "" and v is not None)

    # If a login_unix_socket is specified, incorporate it here.
    is_localhost = "host" not in kw or kw["host"] == "" or kw["host"] == "localhost"
    if is_localhost and module.params["login_unix_socket"] != "":
        kw["host"] = module.params["login_unix_socket"]

    if psycopg2.__version__ < '2.4.3' and sslrootcert is not None:
        module.fail_json(
            msg='psycopg2 must be at least 2.4.3 in order to user the ssl_rootcert parameter')

    try:
        db_connection = psycopg2.connect(**kw)
        cursor = db_connection.cursor(
            cursor_factory=psycopg2.extras.DictCursor)

    except TypeError as e:
        if 'sslrootcert' in e.args[0]:
            module.fail_json(
                msg='Postgresql server must be at least version 8.4 to support sslrootcert')
        module.fail_json(msg="unable to connect to database: %s" % to_native(e), exception=traceback.format_exc())

    except Exception as e:
        module.fail_json(msg="unable to connect to database: %s" % to_native(e), exception=traceback.format_exc())

    try:
        role_attr_flags = parse_role_attrs(cursor, module.params["role_attr_flags"])
    except InvalidFlagsError as e:
        module.fail_json(msg=to_native(e), exception=traceback.format_exc())

    kw = dict(user=user)
    changed = False
    user_removed = False

    if state == "present":
        if user_exists(cursor, user):
            try:
                changed = user_alter(db_connection, module, user, password,
                                     role_attr_flags, encrypted, expires, no_password_changes, conn_limit)
            except SQLParseError as e:
                module.fail_json(msg=to_native(e), exception=traceback.format_exc())
        else:
            try:
                changed = user_add(cursor, user, password,
                                   role_attr_flags, encrypted, expires, conn_limit)
            except psycopg2.ProgrammingError as e:
                module.fail_json(msg="Unable to add user with given requirement "
                                     "due to : %s" % to_native(e),
                                 exception=traceback.format_exc())
            except SQLParseError as e:
                module.fail_json(msg=to_native(e), exception=traceback.format_exc())
        try:
            changed = grant_privileges(cursor, user, privs) or changed
        except SQLParseError as e:
            module.fail_json(msg=to_native(e), exception=traceback.format_exc())
    else:
        if user_exists(cursor, user):
            if module.check_mode:
                changed = True
                kw['user_removed'] = True
            else:
                try:
                    changed = revoke_privileges(cursor, user, privs)
                    user_removed = user_delete(cursor, user)
                except SQLParseError as e:
                    module.fail_json(msg=to_native(e), exception=traceback.format_exc())
                changed = changed or user_removed
                if fail_on_user and not user_removed:
                    msg = "unable to remove user"
                    module.fail_json(msg=msg)
                kw['user_removed'] = user_removed

    if changed:
        if module.check_mode:
            db_connection.rollback()
        else:
            db_connection.commit()

    kw['changed'] = changed
    module.exit_json(**kw)


if __name__ == '__main__':
    main()<|MERGE_RESOLUTION|>--- conflicted
+++ resolved
@@ -746,31 +746,7 @@
     ))
 
     module = AnsibleModule(
-<<<<<<< HEAD
         argument_spec=argument_spec,
-=======
-        argument_spec=dict(
-            login_user=dict(default="postgres"),
-            login_password=dict(default="", no_log=True),
-            login_host=dict(default=""),
-            login_unix_socket=dict(default=""),
-            user=dict(required=True, aliases=['name']),
-            password=dict(default=None, no_log=True),
-            state=dict(default="present", choices=["absent", "present"]),
-            priv=dict(default=None),
-            db=dict(default=''),
-            port=dict(default='5432'),
-            fail_on_user=dict(type='bool', default='yes'),
-            role_attr_flags=dict(default=''),
-            encrypted=dict(type='bool', default='yes'),
-            no_password_changes=dict(type='bool', default='no'),
-            expires=dict(default=None),
-            ssl_mode=dict(default='prefer', choices=[
-                          'disable', 'allow', 'prefer', 'require', 'verify-ca', 'verify-full']),
-            ssl_rootcert=dict(default=None),
-            conn_limit=dict(default=None)
-        ),
->>>>>>> f6769d56
         supports_check_mode=True
     )
 
