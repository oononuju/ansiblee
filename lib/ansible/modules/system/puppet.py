--- conflicted
+++ resolved
@@ -1,10 +1,9 @@
 #!/usr/bin/python
 
-# Copyright (c) 2015 Hewlett-Packard Development Company, L.P.
+# Copyright: (c) 2015, Hewlett-Packard Development Company, L.P.
 # GNU General Public License v3.0+ (see COPYING or https://www.gnu.org/licenses/gpl-3.0.txt)
 
 from __future__ import absolute_import, division, print_function
-
 __metaclass__ = type
 
 ANSIBLE_METADATA = {'metadata_version': '1.1',
@@ -16,98 +15,81 @@
 module: puppet
 short_description: Runs puppet
 description:
-  - Runs I(puppet) agent or apply in a reliable manner
+  - Runs I(puppet) agent or apply in a reliable manner.
 version_added: "2.0"
 options:
   timeout:
     description:
       - How long to wait for I(puppet) to finish.
-    required: false
     default: 30m
   puppetmaster:
     description:
       - The hostname of the puppetmaster to contact.
-    required: false
     default: None
   modulepath:
     description:
-      - Path to an alternate location for puppet modules
-    required: false
-    default: None
+      - Path to an alternate location for puppet modules.
     version_added: "2.4"
   manifest:
     description:
       - Path to the manifest file to run puppet apply on.
-    required: false
-    default: None
   facts:
     description:
-      - A dict of values to pass in as persistent external facter facts
-    required: false
-    default: None
+      - A dict of values to pass in as persistent external facter facts.
   facter_basename:
     description:
-      - Basename of the facter output file
-    required: false
+      - Basename of the facter output file.
     default: ansible
   environment:
     description:
       - Puppet environment to be used.
-    required: false
-    default: None
   logdest:
     description:
-      - Where the puppet logs should go, if puppet apply is being used
-    required: false
+      - Where the puppet logs should go, if puppet apply is being used.
+    choices: [ stdout, syslog ]
     default: stdout
-    choices: [ 'stdout', 'syslog' ]
     version_added: "2.1"
   certname:
     description:
       - The name to use when handling certificates.
-    required: false
-    default: None
     version_added: "2.1"
   tags:
     description:
       - A comma-separated list of puppet tags to be used.
-    required: false
-    default: None
     version_added: "2.1"
   execute:
     description:
-      - Execute a specific piece of Puppet code. It has no effect with
-        a puppetmaster.
-    required: false
-    default: None
-    version_added: "2.1"
-requirements: [ puppet ]
-author: "Monty Taylor (@emonty)"
+      - Execute a specific piece of Puppet code.
+      - It has no effect with a puppetmaster.
+    version_added: "2.1"
+requirements:
+- puppet
+author:
+- Monty Taylor (@emonty)
 '''
 
 EXAMPLES = '''
-# Run puppet agent and fail if anything goes wrong
-- puppet
-
-# Run puppet and timeout in 5 minutes
-- puppet:
+- name: Run puppet agent and fail if anything goes wrong
+  puppet
+
+- name: Run puppet and timeout in 5 minutes
+  puppet:
     timeout: 5m
 
-# Run puppet using a different environment
-- puppet:
+- name: Run puppet using a different environment
+  puppet:
     environment: testing
 
-# Run puppet using a specific certname
-- puppet:
+- name: Run puppet using a specific certname
+  puppet:
     certname: agent01.example.com
 
-# Run puppet using a specific piece of Puppet code. Has no effect with a
-# puppetmaster.
-- puppet:
-    execute: 'include ::mymodule'
-
-# Run puppet using a specific tags
-- puppet:
+- name: Run puppet using a specific piece of Puppet code. Has no effect with a puppetmaster
+  puppet:
+    execute: include ::mymodule
+
+- name: Run puppet using a specific tags
+  puppet:
     tags: update,nginx
 '''
 
@@ -144,22 +126,19 @@
 def main():
     module = AnsibleModule(
         argument_spec=dict(
-            timeout=dict(default="30m"),
-            puppetmaster=dict(required=False, default=None),
-            modulepath=dict(required=False, default=None),
-            manifest=dict(required=False, default=None),
-            logdest=dict(
-                required=False, default='stdout',
-                choices=['stdout', 'syslog']),
-            show_diff=dict(
-                # internal code to work with --diff, do not use
-                default=False, aliases=['show-diff'], type='bool'),
-            facts=dict(default=None, type='dict'),
-            facter_basename=dict(default='ansible'),
-            environment=dict(required=False, default=None),
-            certname=dict(required=False, default=None),
-            tags=dict(required=False, default=None, type='list'),
-            execute=dict(required=False, default=None),
+            timeout=dict(type='str', default='30m'),
+            puppetmaster=dict(type='str'),
+            modulepath=dict(type='str'),
+            manifest=dict(type='str'),
+            logdest=dict(type='str', default='stdout', choices=['stdout', 'syslog']),
+            # internal code to work with --diff, do not use
+            show_diff=dict(type='bool', default=False, aliases=['show-diff']),
+            facts=dict(type='dict'),
+            facter_basename=dict(type='str', default='ansible'),
+            environment=dict(type='str'),
+            certname=dict(type='str'),
+            tags=dict(type='list'),
+            execute=dict(type='str'),
         ),
         supports_check_mode=True,
         mutually_exclusive=[
@@ -215,13 +194,7 @@
     if not p['manifest'] and not p['execute']:
         cmd = ("%(base_cmd)s agent --onetime"
                " --ignorecache --no-daemonize --no-usecacheonfailure --no-splay"
-<<<<<<< HEAD
-               " --detailed-exitcodes --verbose --color 0") % dict(base_cmd=base_cmd,)
-=======
-               " --detailed-exitcodes --verbose --color 0") % dict(
-            base_cmd=base_cmd,
-        )
->>>>>>> d21a6aa1
+               " --detailed-exitcodes --verbose --color 0") % dict(base_cmd=base_cmd)
         if p['puppetmaster']:
             cmd += " --server %s" % pipes.quote(p['puppetmaster'])
         if p['show_diff']:
