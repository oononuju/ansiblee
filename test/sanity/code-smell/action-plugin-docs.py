#!/usr/bin/env python
"""Test to verify action plugins have an associated module to provide documentation."""
from __future__ import (absolute_import, division, print_function)
__metaclass__ = type

import os
import sys


def main():
    """Main entry point."""
<<<<<<< HEAD
    skip = set([
        '__init__',  # action plugin base class, not an actual action plugin
        'net_base',  # base class for other net_* action plugins which have a matching module
        'normal',  # default action plugin for modules without a dedicated action plugin
        'network',  # base class for network action plugins

        # The following action plugins existed without modules to document them before this test was put in place.
        # They should either be removed, have a module added to document them, or have the exception documented here.
        'bigip',
        'bigiq',
        'ce_template',

        # The following action plugins provide base classes for network platform specific modules to support `connection: local`.
        # Once we fully deprecate the use of connection local, the base classes will go away.
        'aireos',
        'apconos',
        'aruba',
        'asa',
        'ce',
        'cnos',
        'dellos10',
        'dellos6',
        'dellos9',
        'enos',
        'eos',
        'ios',
        'iosxr',
        'ironware',
        'junos',
        'netconf',
        'nxos',
        'sros',
        'vyos',
    ])

=======
>>>>>>> 6838a820
    paths = sys.argv[1:] or sys.stdin.read().splitlines()

    module_names = set()

    for path in paths:
        if not path.startswith('lib/ansible/modules/'):
            continue

        name = os.path.splitext(os.path.basename(path))[0]

        if name != '__init__':
            if name.startswith('_'):
                name = name[1:]

            module_names.add(name)

    for path in paths:
        if not path.startswith('lib/ansible/plugins/action/'):
            continue

        name = os.path.splitext(os.path.basename(path))[0]

        if name not in module_names:
            print('%s: action plugin has no matching module to provide documentation' % path)


if __name__ == '__main__':
    main()<|MERGE_RESOLUTION|>--- conflicted
+++ resolved
@@ -9,7 +9,6 @@
 
 def main():
     """Main entry point."""
-<<<<<<< HEAD
     skip = set([
         '__init__',  # action plugin base class, not an actual action plugin
         'net_base',  # base class for other net_* action plugins which have a matching module
@@ -25,7 +24,6 @@
         # The following action plugins provide base classes for network platform specific modules to support `connection: local`.
         # Once we fully deprecate the use of connection local, the base classes will go away.
         'aireos',
-        'apconos',
         'aruba',
         'asa',
         'ce',
@@ -45,8 +43,6 @@
         'vyos',
     ])
 
-=======
->>>>>>> 6838a820
     paths = sys.argv[1:] or sys.stdin.read().splitlines()
 
     module_names = set()
