--- conflicted
+++ resolved
@@ -5,12 +5,8 @@
 # GNU General Public License v3.0+ (see COPYING or https://www.gnu.org/licenses/gpl-3.0.txt)
 
 from __future__ import absolute_import, division, print_function
-
-<<<<<<< HEAD
 __metaclass__ = type
 
-=======
->>>>>>> 91ce5c70
 ANSIBLE_METADATA = {'metadata_version': '1.1',
                     'status': ['stableinterface'],
                     'supported_by': 'core'}
@@ -237,10 +233,6 @@
 
 try:
     import spwd
-<<<<<<< HEAD
-
-=======
->>>>>>> 91ce5c70
     HAVE_SPWD = True
 except:
     HAVE_SPWD = False
@@ -308,11 +300,7 @@
                 self.expires = time.gmtime(module.params['expires'])
             except Exception:
                 e = get_exception()
-<<<<<<< HEAD
-                module.fail_json(msg="Invalid expires time %s: %s" % (self.expires, str(e)))
-=======
                 module.fail_json(msg="Invalid expires time %s: %s" % (self.expires, e))
->>>>>>> 91ce5c70
 
         if module.params['ssh_key_file'] is not None:
             self.ssh_file = module.params['ssh_key_file']
@@ -939,11 +927,6 @@
 
         return (rc, out, err)
 
-<<<<<<< HEAD
-
-# ===========================================
-=======
->>>>>>> 91ce5c70
 
 class OpenBSDUser(User):
     """
@@ -1110,8 +1093,6 @@
         return self.execute_command(cmd)
 
 
-# ===========================================
-
 class NetBSDUser(User):
     """
     This is a NetBSD User manipulation class.
@@ -1266,8 +1247,6 @@
         cmd.append(self.name)
         return self.execute_command(cmd)
 
-
-# ===========================================
 
 class SunOS(User):
     """
@@ -1489,10 +1468,6 @@
         return (rc, out, err)
 
 
-<<<<<<< HEAD
-# ===========================================
-=======
->>>>>>> 91ce5c70
 class DarwinUser(User):
     """
     This is a Darwin Mac OS X User manipulation class.
@@ -1695,12 +1670,7 @@
 
         if self.system:
             if self.name not in hidden_users:
-<<<<<<< HEAD
-                cmd = ['defaults', 'write', plist_file,
-                       'HiddenUsersList', '-array-add', self.name]
-=======
                 cmd = ['defaults', 'write', plist_file, 'HiddenUsersList', '-array-add', self.name]
->>>>>>> 91ce5c70
                 (rc, out, err) = self.execute_command(cmd)
                 if rc != 0:
                     self.module.fail_json(msg='Cannot user "%s" to hidden user list.' % self.name, err=err, out=out, rc=rc)
@@ -1772,12 +1742,7 @@
                 cmd += ['-create', '/Users/%s' % self.name, field[1], self.__dict__[field[0]]]
                 (rc, _err, _out) = self.execute_command(cmd)
                 if rc != 0:
-<<<<<<< HEAD
-                    self.module.fail_json(msg='Cannot add property "%s" to user "%s".'
-                                              % (field[0], self.name), err=err, out=out, rc=rc)
-=======
                     self.module.fail_json(msg='Cannot add property "%s" to user "%s".' % (field[0], self.name), err=err, out=out, rc=rc)
->>>>>>> 91ce5c70
 
                 out += _out
                 err += _err
@@ -1839,11 +1804,6 @@
 
         return (changed, out, err)
 
-<<<<<<< HEAD
-
-# ===========================================
-=======
->>>>>>> 91ce5c70
 
 class AIX(User):
     """
@@ -1993,10 +1953,6 @@
             return (rc, out + out2, err + err2)
         else:
             return (rc2, out + out2, err + err2)
-<<<<<<< HEAD
-
-=======
->>>>>>> 91ce5c70
 
 
 class HPUX(User):
@@ -2143,11 +2099,6 @@
         cmd.append(self.name)
         return self.execute_command(cmd)
 
-<<<<<<< HEAD
-
-# ===========================================
-=======
->>>>>>> 91ce5c70
 
 def main():
     ssh_defaults = dict(
@@ -2158,19 +2109,6 @@
     )
     module = AnsibleModule(
         argument_spec=dict(
-<<<<<<< HEAD
-            state=dict(default='present', choices=['present', 'absent'], type='str'),
-            name=dict(required=True, aliases=['user'], type='str'),
-            uid=dict(default=None, type='str'),
-            non_unique=dict(default='no', type='bool'),
-            group=dict(default=None, type='str'),
-            groups=dict(default=None, type='list'),
-            comment=dict(default=None, type='str'),
-            home=dict(default=None, type='path'),
-            shell=dict(default=None, type='str'),
-            password=dict(default=None, type='str', no_log=True),
-            login_class=dict(default=None, type='str'),
-=======
             state=dict(type='str', default='present', choices=['absent', 'present']),
             name=dict(type='str', required=True, aliases=['user']),
             uid=dict(type='str'),
@@ -2182,7 +2120,6 @@
             shell=dict(type='str'),
             password=dict(type='str', no_log=True),
             login_class=dict(type='str'),
->>>>>>> 91ce5c70
             # following options are specific to selinux
             seuser=dict(type='str'),
             # following options are specific to userdel
@@ -2197,15 +2134,6 @@
             append=dict(type='bool', default=False),
             # following are specific to ssh key generation
             generate_ssh_key=dict(type='bool'),
-<<<<<<< HEAD
-            ssh_key_bits=dict(default=ssh_defaults['bits'], type='int'),
-            ssh_key_type=dict(default=ssh_defaults['type'], type='str'),
-            ssh_key_file=dict(default=None, type='path'),
-            ssh_key_comment=dict(default=ssh_defaults['comment'], type='str'),
-            ssh_key_passphrase=dict(default=None, type='str', no_log=True),
-            update_password=dict(default='always', choices=['always', 'on_create'], type='str'),
-            expires=dict(default=None, type='float'),
-=======
             ssh_key_bits=dict(type='int', default=ssh_defaults['bits']),
             ssh_key_type=dict(type='str', default=ssh_defaults['type']),
             ssh_key_file=dict(type='path'),
@@ -2213,7 +2141,6 @@
             ssh_key_passphrase=dict(type='str', no_log=True),
             update_password=dict(type='str', default='always', choices=['always', 'on_create']),
             expires=dict(type='float'),
->>>>>>> 91ce5c70
             local=dict(type='bool'),
         ),
         supports_check_mode=True
