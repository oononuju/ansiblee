#!/usr/bin/python

# Copyright (c) 2015 Hewlett-Packard Development Company, L.P.
# GNU General Public License v3.0+ (see COPYING or https://www.gnu.org/licenses/gpl-3.0.txt)

from __future__ import absolute_import, division, print_function
__metaclass__ = type


ANSIBLE_METADATA = {'metadata_version': '1.1',
                    'status': ['preview'],
                    'supported_by': 'community'}


DOCUMENTATION = '''
---
module: os_port
short_description: Add/Update/Delete ports from an OpenStack cloud.
extends_documentation_fragment: openstack
author: "Davide Agnello (@dagnello)"
version_added: "2.0"
description:
   - Add, Update or Remove ports from an OpenStack cloud. A I(state) of
     'present' will ensure the port is created or updated if required.
options:
   network:
     description:
        - Network ID or name this port belongs to.
     required: true
   name:
     description:
        - Name that has to be given to the port.
     required: false
   id:
     description:
        - Port ID when changing properties of existing port
     required: false
     version_added: "2.7"
   fixed_ips:
     description:
        - Desired IP and/or subnet for this port.  Subnet is referenced by
          subnet_id and IP is referenced by ip_address.
   admin_state_up:
     description:
        - Sets admin state.
     type: bool
   mac_address:
     description:
        - MAC address of this port.
   security_groups:
     description:
        - Security group(s) ID(s) or name(s) associated with the port (comma
          separated string or YAML list)
   no_security_groups:
     description:
        - Do not associate a security group with this port.
     type: bool
     default: 'no'
   allowed_address_pairs:
     description:
        - "Allowed address pairs list.  Allowed address pairs are supported with
          dictionary structure.
          e.g.  allowed_address_pairs:
                  - ip_address: 10.1.0.12
                    mac_address: ab:cd:ef:12:34:56
                  - ip_address: ..."
   extra_dhcp_opts:
     description:
        - "Extra dhcp options to be assigned to this port.  Extra options are
          supported with dictionary structure.
          e.g.  extra_dhcp_opts:
                  - opt_name: opt name1
                    opt_value: value1
                  - opt_name: ..."
   device_owner:
     description:
        - The ID of the entity that uses this port.
   device_id:
     description:
        - Device ID of device using this port.
   state:
     description:
       - Should the resource be present or absent.
     choices: [present, absent]
     default: present
   availability_zone:
     description:
       - Ignored. Present for backwards compatibility
   vnic_type:
     description:
       - The type of the port that should be created
     choices: [normal, direct, direct-physical, macvtap, baremetal, virtio-forwarder]
     default: normal
     version_added: "2.8"
   port_security_enabled:
     description:
       - Whether to enable or disable the port security on the network.
     type: bool
     version_added: "2.8"
'''

EXAMPLES = '''
# Create a port
- os_port:
    state: present
    auth:
      auth_url: https://identity.example.com
      username: admin
      password: admin
      project_name: admin
    name: port1
    network: foo

# Create a port with a static IP
- os_port:
    state: present
    auth:
      auth_url: https://identity.example.com
      username: admin
      password: admin
      project_name: admin
    name: port1
    network: foo
    fixed_ips:
      - ip_address: 10.1.0.21

# Create a port with No security groups
- os_port:
    state: present
    auth:
      auth_url: https://identity.example.com
      username: admin
      password: admin
      project_name: admin
    name: port1
    network: foo
    no_security_groups: True

# Update the existing 'port1' port with multiple security groups (version 1)
- os_port:
    state: present
    auth:
      auth_url: https://identity.example.com
      username: admin
      password: admin
      project_name: admin
    name: port1
    security_groups: 1496e8c7-4918-482a-9172-f4f00fc4a3a5,057d4bdf-6d4d-472...

# Update the existing 'port1' port with multiple security groups (version 2)
- os_port:
    state: present
    auth:
      auth_url: https://identity.example.com
      username: admin
      password: admin
      project_name: admin
    name: port1
    security_groups:
      - 1496e8c7-4918-482a-9172-f4f00fc4a3a5
      - 057d4bdf-6d4d-472...

<<<<<<< HEAD
# Shut off the existing port
=======
# Create port of type 'direct'
>>>>>>> 0ec2d71b
- os_port:
    state: present
    auth:
      auth_url: https://identity.example.com
      username: admin
      password: admin
      project_name: admin
<<<<<<< HEAD
    id: 0871bd3f-2b84-43cb-b17f-8869411a249b
    admin_state_up: False
=======
    name: port1
    vnic_type: direct
>>>>>>> 0ec2d71b
'''

RETURN = '''
id:
    description: Unique UUID.
    returned: success
    type: str
name:
    description: Name given to the port.
    returned: success
    type: str
network_id:
    description: Network ID this port belongs in.
    returned: success
    type: str
security_groups:
    description: Security group(s) associated with this port.
    returned: success
    type: list
status:
    description: Port's status.
    returned: success
    type: str
fixed_ips:
    description: Fixed ip(s) associated with this port.
    returned: success
    type: list
tenant_id:
    description: Tenant id associated with this port.
    returned: success
    type: str
allowed_address_pairs:
    description: Allowed address pairs with this port.
    returned: success
    type: list
admin_state_up:
    description: Admin state up flag for this port.
    returned: success
    type: bool
vnic_type:
    description: Type of the created port
    returned: success
    type: str
port_security_enabled:
    description: Port security state on the network.
    returned: success
    type: bool
'''

from ansible.module_utils.basic import AnsibleModule
from ansible.module_utils.openstack import openstack_full_argument_spec, openstack_module_kwargs, openstack_cloud_from_module


def _needs_update(module, port, cloud):
    """Check for differences in the updatable values.

    NOTE: We don't currently allow name updates.
    """
    compare_simple = ['admin_state_up',
                      'mac_address',
                      'device_owner',
                      'device_id',
                      'binding:vnic_type',
                      'port_security_enabled']
    compare_dict = ['allowed_address_pairs',
                    'extra_dhcp_opts']
    compare_list = ['security_groups']

    for key in compare_simple:
        if module.params[key] is not None and module.params[key] != port[key]:
            return True
    for key in compare_dict:
        if module.params[key] is not None and module.params[key] != port[key]:
            return True
    for key in compare_list:
        if module.params[key] is not None and (set(module.params[key]) !=
                                               set(port[key])):
            return True

    # NOTE: if port was created or updated with 'no_security_groups=True',
    # subsequent updates without 'no_security_groups' flag or
    # 'no_security_groups=False' and no specified 'security_groups', will not
    # result in an update to the port where the default security group is
    # applied.
    if module.params['no_security_groups'] and port['security_groups'] != []:
        return True

    if module.params['fixed_ips'] is not None:
        for item in module.params['fixed_ips']:
            if 'ip_address' in item:
                # if ip_address in request does not match any in existing port,
                # update is required.
                if not any(match['ip_address'] == item['ip_address']
                           for match in port['fixed_ips']):
                    return True
            if 'subnet_id' in item:
                return True
        for item in port['fixed_ips']:
            # if ip_address in existing port does not match any in request,
            # update is required.
            if not any(match.get('ip_address') == item['ip_address']
                       for match in module.params['fixed_ips']):
                return True

    return False


def _system_state_change(module, port, cloud):
    state = module.params['state']
    if state == 'present':
        if not port:
            return True
        return _needs_update(module, port, cloud)
    if state == 'absent' and port:
        return True
    return False


def _compose_port_args(module, cloud):
    port_kwargs = {}
    optional_parameters = ['name',
                           'fixed_ips',
                           'admin_state_up',
                           'mac_address',
                           'security_groups',
                           'allowed_address_pairs',
                           'extra_dhcp_opts',
                           'device_owner',
                           'device_id',
                           'binding:vnic_type',
                           'port_security_enabled']
    for optional_param in optional_parameters:
        if module.params[optional_param] is not None:
            port_kwargs[optional_param] = module.params[optional_param]

    if module.params['no_security_groups']:
        port_kwargs['security_groups'] = []

    return port_kwargs


def get_security_group_id(module, cloud, security_group_name_or_id):
    security_group = cloud.get_security_group(security_group_name_or_id)
    if not security_group:
        module.fail_json(msg="Security group: %s, was not found"
                             % security_group_name_or_id)
    return security_group['id']


def main():
    argument_spec = openstack_full_argument_spec(
        network=dict(required=False),
        name=dict(required=False),
        id=dict(required=False),
        fixed_ips=dict(type='list', default=None),
        admin_state_up=dict(type='bool', default=None),
        mac_address=dict(default=None),
        security_groups=dict(default=None, type='list'),
        no_security_groups=dict(default=False, type='bool'),
        allowed_address_pairs=dict(type='list', default=None),
        extra_dhcp_opts=dict(type='list', default=None),
        device_owner=dict(default=None),
        device_id=dict(default=None),
        state=dict(default='present', choices=['absent', 'present']),
        vnic_type=dict(default='normal',
                       choices=['normal', 'direct', 'direct-physical',
                                'macvtap', 'baremetal', 'virtio-forwarder']),
        port_security_enabled=dict(default=None, type='bool')
    )

    module_kwargs = openstack_module_kwargs(
        mutually_exclusive=[
            ['no_security_groups', 'security_groups'],
        ]
    )

    module = AnsibleModule(argument_spec,
                           supports_check_mode=True,
                           **module_kwargs)

    name = module.params['name']
    id = module.params['id']
    state = module.params['state']

    sdk, cloud = openstack_cloud_from_module(module)
    try:
        if module.params['security_groups']:
            # translate security_groups to UUID's if names where provided
            module.params['security_groups'] = [
                get_security_group_id(module, cloud, v)
                for v in module.params['security_groups']
            ]

        if module.params['vnic_type']:
            # Neutron API accept 'binding:vnic_type' as an argument
            # for the port type.
            module.params['binding:vnic_type'] = module.params['vnic_type']
            module.params.pop('vnic_type', None)

        port = None
        network_id = None
        if id or name:
            port = cloud.get_port(id or name)

        if module.check_mode:
            module.exit_json(changed=_system_state_change(module, port, cloud))

        changed = False
        if state == 'present':
            if not port:
                network = module.params['network']
                if not network:
                    module.fail_json(
                        msg="Parameter 'network' is required in Port Create"
                    )
                port_kwargs = _compose_port_args(module, cloud)
                network_object = cloud.get_network(network)

                if network_object:
                    network_id = network_object['id']
                else:
                    module.fail_json(
                        msg="Specified network was not found."
                    )

                port = cloud.create_port(network_id, **port_kwargs)
                changed = True
            else:
                if _needs_update(module, port, cloud):
                    port_kwargs = _compose_port_args(module, cloud)
                    port = cloud.update_port(port['id'], **port_kwargs)
                    changed = True
            module.exit_json(changed=changed, id=port['id'], port=port)

        if state == 'absent':
            if port:
                cloud.delete_port(port['id'])
                changed = True
            module.exit_json(changed=changed)

    except sdk.exceptions.OpenStackCloudException as e:
        module.fail_json(msg=str(e))


if __name__ == '__main__':
    main()<|MERGE_RESOLUTION|>--- conflicted
+++ resolved
@@ -160,25 +160,27 @@
       - 1496e8c7-4918-482a-9172-f4f00fc4a3a5
       - 057d4bdf-6d4d-472...
 
-<<<<<<< HEAD
 # Shut off the existing port
-=======
-# Create port of type 'direct'
->>>>>>> 0ec2d71b
-- os_port:
-    state: present
-    auth:
-      auth_url: https://identity.example.com
-      username: admin
-      password: admin
-      project_name: admin
-<<<<<<< HEAD
+- os_port:
+    state: present
+    auth:
+      auth_url: https://identity.example.com
+      username: admin
+      password: admin
+      project_name: admin
     id: 0871bd3f-2b84-43cb-b17f-8869411a249b
     admin_state_up: False
-=======
+
+# Create port of type 'direct'
+- os_port:
+    state: present
+    auth:
+      auth_url: https://identity.example.com
+      username: admin
+      password: admin
+      project_name: admin
     name: port1
     vnic_type: direct
->>>>>>> 0ec2d71b
 '''
 
 RETURN = '''
