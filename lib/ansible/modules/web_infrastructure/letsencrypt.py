--- conflicted
+++ resolved
@@ -464,10 +464,6 @@
             # ...and check if update is necessary
             do_update = False
             if 'contact' in result:
-<<<<<<< HEAD
-#                if cmp(contact, result['contact']) != 0:
-=======
->>>>>>> 841baa3d
                 if contact != result['contact']:
                     do_update = True
             elif len(contact) > 0:
