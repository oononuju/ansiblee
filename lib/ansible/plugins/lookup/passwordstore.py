--- conflicted
+++ resolved
@@ -48,11 +48,7 @@
         type: integer
         default: 16
       nosymbols:
-<<<<<<< HEAD
-        description: do not use any non-alphanumeric characters
-=======
         description: use alphanumeric characters
->>>>>>> 6c5b7197
         type: boolean
         default: False
 """
@@ -72,11 +68,7 @@
 - name: Create password and overwrite the password if it exists. As a bonus, this module includes the old password inside the pass file
   debug: msg="{{ lookup('passwordstore', 'example/test create=true overwrite=true')}}"
 
-<<<<<<< HEAD
-- name: Create a password without any non-alphanumeric characters
-=======
 - name: Create an alphanumeric password
->>>>>>> 6c5b7197
   debug: msg="{{ lookup('passwordstore', 'example/test create=true nosymbols=true) }}"
 
 - name: Return the value for user in the KV pair user, username
