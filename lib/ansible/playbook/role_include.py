
#
# This file is part of Ansible
#
# Ansible is free software: you can redistribute it and/or modify
# it under the terms of the GNU General Public License as published by
# the Free Software Foundation, either version 3 of the License, or
# (at your option) any later version.
#
# Ansible is distributed in the hope that it will be useful,
# but WITHOUT ANY WARRANTY; without even the implied warranty of
# MERCHANTABILITY or FITNESS FOR A PARTICULAR PURPOSE.  See the
# GNU General Public License for more details.
#
# You should have received a copy of the GNU General Public License
# along with Ansible.  If not, see <http://www.gnu.org/licenses/>.

# Make coding more python3-ish
from __future__ import (absolute_import, division, print_function)
__metaclass__ = type

from os.path import basename

import cProfile
import tempfile

from ansible.errors import AnsibleParserError
from ansible.playbook.attribute import FieldAttribute
from ansible.playbook.task_include import TaskInclude
from ansible.playbook.role import Role
from ansible.playbook.role.include import RoleInclude

try:
    from __main__ import display
except ImportError:
    from ansible.utils.display import Display
    display = Display()

__all__ = ['IncludeRole']


class IncludeRole(TaskInclude):

    """
    A Role include is derived from a regular role to handle the special
    circumstances related to the `- include_role: ...`
    """

    BASE = ('name', 'role')  # directly assigned
    FROM_ARGS = ('tasks_from', 'vars_from', 'defaults_from')  # used to populate from dict in role
    OTHER_ARGS = ('private', 'allow_duplicates', 'profiling')  # assigned to matching property
    VALID_ARGS = tuple(frozenset(BASE + FROM_ARGS + OTHER_ARGS))  # all valid args

    # =================================================================================
    # ATTRIBUTES

    # private as this is a 'module options' vs a task property
    _allow_duplicates = FieldAttribute(isa='bool', default=None, private=True)
    _private = FieldAttribute(isa='bool', default=None, private=True)
    _profiling = FieldAttribute(isa='bool', default=None, private=True)

    def __init__(self, block=None, role=None, task_include=None):

        super(IncludeRole, self).__init__(block=block, role=role, task_include=task_include)

        self._from_files = {}
        self._parent_role = role
        self._role_name = None
        self._role_path = None
        self._play = None
        self._role = None
        self._cached_vars = {}

    def serialize(self, no_play=False):
        data = super(IncludeRole, self).serialize()
        if not self._squashed and not self._finalized:
            data['_irole_name'] = self._role_name
            if self._parent_role:
                data['_irole_prole'] = self._parent_role.serialize()
            data['_irole_path'] = self._role_path
            if self._role:
                data['_irole_drole'] = self._role.serialize()
            if self._play and not no_play:
                # avoid deepcopy recurse errors
                self._play.unregister_dynamic_role(self)
                data['_irole_play'] = self._play.serialize(
                    skip_dynamic_roles=True)
                self._play.register_dynamic_role(self)
        return data

    def __setstate__(self, sr):
        self.__init__()
        self.deserialize(sr)

    def __getstate__(self):
        sr = self.serialize()
        return sr

    def deserialize(self, data, play=None, include_deps=True):
        from ansible.playbook.play import Play
        from ansible.playbook.role import Role
        self._role_name = data.get('_irole_name', '')
        self._role_path = data.get('_irole_path', '')
        if play is None and '_irole_play' in data:
            play = Play()
            play.deserialize(data['_irole_play'])
            del data['_irole_play']
        if play is not None:
            setattr(self, '_play', play)
        if '_irole_drole' in data:
            r = Role()
            r.deserialize(data['_irole_drole'])
            setattr(self, '_role', r)
            del data['_irole_drole']
        if '_irole_prole' in data:
            r = Role()
            r.deserialize(data['_irole_prole'])
            setattr(self, '_parent_role', r)
            del data['_irole_prole']
        if play is not None:
            play.register_dynamic_role(self)
        super(IncludeRole, self).deserialize(data)

    def get_block_list(self, play, variable_manager=None, loader=None):
        self.set_play(play)
        play = self.get_play()  # may throw error if play is None
        # Get role
        ir = self.load_dynamic_role()
        # compile role with parent roles as dependencies to ensure they inherit
        # variables
        if not self._parent_role:
            dep_chain = []
        else:
            dep_chain = list(self._parent_role._parents)
            dep_chain.append(self._parent_role)

        blocks = ir.compile(play=self._play, dep_chain=dep_chain)
        for b in blocks:
            b._parent = self

        # updated available handlers in play
        handlers = ir.get_handler_blocks(play=self._play)

        play.handlers = self._play.handlers + handlers
        return blocks, handlers

    @staticmethod
    def load(data, block=None, role=None, task_include=None, variable_manager=None, loader=None):

        ir = IncludeRole(block, role, task_include=task_include).load_data(data, variable_manager=variable_manager, loader=loader)

        # Validate options
        my_arg_names = frozenset(ir.args.keys())

        # name is needed, or use role as alias
        ir._role_name = ir.args.get('name', ir.args.get('role'))
        if ir._role_name is None:
            raise AnsibleParserError("'name' is a required field for include_role.")

        # validate bad args, otherwise we silently ignore
        bad_opts = my_arg_names.difference(IncludeRole.VALID_ARGS)
        if bad_opts:
            raise AnsibleParserError('Invalid options for include_role: %s' % ','.join(list(bad_opts)))

        # build options for role includes
        for key in my_arg_names.intersection(IncludeRole.FROM_ARGS):
            from_key = key.replace('_from', '')
            ir._from_files[from_key] = basename(ir.args.get(key))

        # manual list as otherwise the options would set other task parameters we don't want.
        for option in my_arg_names.intersection(IncludeRole.OTHER_ARGS):
            setattr(ir, option, ir.args.get(option))

        return ir

    def copy(self, exclude_parent=False, exclude_tasks=False):
        # save our attrs
        role = self._role
        cachedvars = self._cached_vars
        parentrole = self._parent_role
        parent = self._parent
        play = self._play

        # be smaller for parent methods to shallow copy
        self._role = None
        self._cached_vars = {}
        self._parent = None
        self._parent_role = None
        self._play = None

        new_me = super(IncludeRole, self).copy(exclude_parent=exclude_parent, exclude_tasks=exclude_tasks)

        # restore our state
        self._role = role
        self._cached_vars = cachedvars
        self._parent_role = parentrole
        self._parent = parent
        self._play = play

        new_me.statically_loaded = self.statically_loaded
        new_me._from_files = self._from_files.copy()
        new_me._parent_role = self._parent_role
        new_me._role_name = self._role_name
        new_me._role_path = self._role_path
        new_me.private = self.private
        new_me._play = self._play
        new_me._role = self._role
        return new_me

    def __deepcopy__(self, memo):
        ret = self.deserialize(self.serialize())
        memo[id(self)] = ret
        return ret

<<<<<<< HEAD
    def load_dynamic_role(self, allow_duplicates=None):
=======
    def load_dynamic_role(self):
>>>>>>> 5dbf67d3
        pr = None
        if self.profiling:
            pr = cProfile.Profile()
            pr.enable()
        if allow_duplicates is None:
            allow_duplicates = self.allow_duplicates
        play = self.get_play()
        variable_manager = self.get_variable_manager()
        loader = variable_manager._loader
        # build role
        ri = RoleInclude.load(self._role_name,
                              play=play,
                              variable_manager=variable_manager,
                              loader=loader)
        if self.vars:
            v = self.vars.copy()
            # bypass vars from include_role itself
            for k in [
                'name', 'private', 'allow_duplicates',
                'defaults_from', 'tasks_from', 'vars_from'
            ]:
                v.pop(k, None)
            ri.vars.update(v)
        role = Role.load(
            ri, play, parent_role=self._parent_role,
            from_files=self._from_files)
        # proxy allow_duplicates attribute to role if explicitly set
        if self.allow_duplicates is not None:
            role._metadata.allow_duplicates = self.allow_duplicates
        # in any case sync allow_duplicates between the role and this include statement
        # This is the side effect if we didnt explicitly setted the allow_duplicates attribute
        # to fallback on the included role setting
        if self.allow_duplicates is None and role._metadata:
            self.allow_duplicates = role._metadata.allow_duplicates
        self._role_path = role._role_path
        self.set_dynamic_role(role)
        play.register_dynamic_role(self)
        if self.profiling:
            pr.disable()
            fich, fic = tempfile.mkstemp()
            pr.dump_stats(fic + '_role_astat')
        return role

    def set_play(self, play):
        self._play = play

    def get_play(self):
        if self._play is None:
            raise ValueError('Play is not initialised')
        return self._play

    def set_dynamic_role(self, value):
        self._role = value

    def get_dynamic_role(self):
        if self._role is None:
            raise ValueError('Role is not initialised, call load !')
        return self._role

    @property
    def is_loaded(self):
        return self._role is not None

    def cache_get(self, key, kval, func, *a, **kw):
        try:
            cache = self._cached_vars[key]
        except KeyError:
            cache = self._cached_vars[key] = {}
        try:
            ret = cache[kval]
        except KeyError:
            cache[kval] = ret = func(*a, **kw)
        return ret

    def get_default_vars(self, dep_chain=None):
        cache_key = (self.is_loaded, dep_chain and tuple(dep_chain) or None)

        def func(dep_chain, *a, **kw):
            if not self.is_loaded:
                return dict()
            if dep_chain is None:
                dep_chain = self.get_dep_chain()
            ret = self.get_dynamic_role().get_default_vars(dep_chain=dep_chain)
            return ret
        return self.cache_get('default', cache_key, func, dep_chain)

    def get_vars(self, include_params=True):
        cache_key = (include_params, self.is_loaded)

        def func(include_params, *a, **kw):
            ret = TaskInclude.get_vars(self, include_params=include_params)
            if self.is_loaded:  # not yet loaded skip
                ret.update(
                    self.get_dynamic_role().get_vars(include_params=include_params)
                )
            return ret
        return self.cache_get('vars', cache_key, func, include_params)

    def get_include_params(self):
        cache_key = bool(self._parent_role)

        def func(*a, **kw):
            v = super(IncludeRole, self).get_include_params()
            if self._parent_role:
                v.update(self._parent_role.get_role_params())
            return v
        return self.cache_get('include_params', cache_key, func)<|MERGE_RESOLUTION|>--- conflicted
+++ resolved
@@ -212,11 +212,7 @@
         memo[id(self)] = ret
         return ret
 
-<<<<<<< HEAD
-    def load_dynamic_role(self, allow_duplicates=None):
-=======
     def load_dynamic_role(self):
->>>>>>> 5dbf67d3
         pr = None
         if self.profiling:
             pr = cProfile.Profile()
