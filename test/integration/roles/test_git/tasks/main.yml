# test code for the git module
# (c) 2014, James Tanner <tanner.jc@gmail.com>

# This file is part of Ansible
#
# Ansible is free software: you can redistribute it and/or modify
# it under the terms of the GNU General Public License as published by
# the Free Software Foundation, either version 3 of the License, or
# (at your option) any later version.
#
# Ansible is distributed in the hope that it will be useful,
# but WITHOUT ANY WARRANTY; without even the implied warranty of
# MERCHANTABILITY or FITNESS FOR A PARTICULAR PURPOSE.  See the
# GNU General Public License for more details.
#
# You should have received a copy of the GNU General Public License
# along with Ansible.  If not, see <http://www.gnu.org/licenses/>.

- name: set role facts
  set_fact:
    checkout_dir: '{{ output_dir }}/git'
    repo_dir: '{{ output_dir }}/local_repos'
    repo_format1: 'https://github.com/jimi-c/test_role'
    repo_format2: 'git@github.com:jimi-c/test_role.git'
    repo_format3: 'ssh://git@github.com/jimi-c/test_role.git'
    repo_submodules: 'https://github.com/abadger/test_submodules.git'
    repo_submodules_newer: 'https://github.com/abadger/test_submodules_newer.git'
    repo_submodule1: 'https://github.com/abadger/test_submodules_subm1.git'
    repo_submodule1_newer: 'https://github.com/abadger/test_submodules_subm1_newer.git'
    repo_submodule2: 'https://github.com/abadger/test_submodules_subm2.git'
    repo_update_url_1: 'https://github.com/ansible-test-robinro/git-test-old'
    repo_update_url_2: 'https://github.com/ansible-test-robinro/git-test-new'
    repo_depth_url: 'https://github.com/ansible-test-robinro/git-test-shallow-depth'
    repo_verify: 'https://github.com/pixelrebel/ansible-git-test.git'
    known_host_files:
      - "{{ lookup('env','HOME') }}/.ssh/known_hosts"
      - '/etc/ssh/ssh_known_hosts'
    git_version_supporting_depth: 1.9.1

- name: clean out the output_dir
  shell: rm -rf {{ output_dir }}/*

- name: verify that git is installed so this test can continue
  shell: which git

- name: get git version, only newer than {{git_version_supporting_depth}} has fixed git depth
  shell: git --version | grep 'git version' | sed 's/git version //'
  register: git_version

<<<<<<< HEAD
- name: get gpg version
  shell: gpg --version 2>1 | head -1 | sed -e 's/gpg (GnuPG) //'
  register: gpg_version
=======
- name: set dummy git config
  shell: git config --global user.email "noreply@example.com"; git config --global user.name "Ansible Test Runner"

- name: create repo_dir
  file: path={{repo_dir}} state=directory
>>>>>>> 5f127317

#
# Test repo=https://github.com/...
#


- name: initial checkout
  git: repo={{ repo_format1 }} dest={{ checkout_dir }}
  register: git_result

- name: verify information about the initial clone
  assert:
    that:
      - "'before' in git_result"
      - "'after' in git_result"
      - "not git_result.before"
      - "git_result.changed"

- name: repeated checkout
  git: repo={{ repo_format1 }} dest={{ checkout_dir }}
  register: git_result2

- name: check for tags
  stat: path={{ checkout_dir }}/.git/refs/tags
  register: tags

- name: check for HEAD
  stat: path={{ checkout_dir }}/.git/HEAD
  register: head

- name: assert presence of tags/trunk/branches
  assert:
    that:
      - "tags.stat.isdir"
      - "head.stat.isreg"

- name: verify on a reclone things are marked unchanged
  assert:
    that:
      - "not git_result2.changed"

#
# Test repo=git@github.com:/...
# Requires variable: github_ssh_private_key
#

- name: clear checkout_dir
  file: state=absent path={{ checkout_dir }}

- name: remove known_host files
  file: state=absent path={{ item }}
  with_items: "{{known_host_files}}"

- name: checkout ssh://git@github.com repo without accept_hostkey (expected fail)
  git: repo={{ repo_format2 }} dest={{ checkout_dir }}
  register: git_result
  ignore_errors: true

- assert:
    that:
      - 'git_result.failed'
      - 'git_result.msg == "github.com has an unknown hostkey. Set accept_hostkey to True or manually add the hostkey prior to running the git module"'

- name: checkout git@github.com repo with accept_hostkey (expected pass)
  git:
    repo: '{{ repo_format2 }}'
    dest: '{{ checkout_dir }}'
    accept_hostkey: true
    key_file: '{{ github_ssh_private_key }}'
  register: git_result
  when: github_ssh_private_key is defined

- assert:
    that:
      - 'git_result.changed'
  when: not git_result|skipped

#
# Test repo=ssh://git@github.com/...
# Requires variable: github_ssh_private_key
#

- name: clear checkout_dir
  file: state=absent path={{ checkout_dir }}

- name: checkout ssh://git@github.com repo with accept_hostkey (expected pass)
  git:
    repo: '{{ repo_format3 }}'
    dest: '{{ checkout_dir }}'
    version: 'master'
    accept_hostkey: false # should already have been accepted
    key_file: '{{ github_ssh_private_key }}'
  register: git_result
  when: github_ssh_private_key is defined

- assert:
    that:
      - 'git_result.changed'
  when: not git_result|skipped

# Test a non-updating repo query with no destination specified

- name: get info on a repo without updating and with no destination specified
  git:
    repo: '{{ repo_format1 }}'
    update: no
    clone: no
    accept_hostkey: yes
  register: git_result

- assert:
    that:
      - 'git_result.changed'

# Test that a specific revision can be checked out

- name: clear checkout_dir
  file: state=absent path={{ checkout_dir }}

- name: clone to specific revision
  git:
    repo: "{{ repo_format1 }}"
    dest: "{{ checkout_dir }}"
    version: df4612ba925fbc1b3c51cbb006f51a0443bd2ce9

- name: check HEAD after clone to revision
  command: git rev-parse HEAD chdir="{{ checkout_dir }}"
  register: git_result

- assert:
    that:
      - 'git_result.stdout == "df4612ba925fbc1b3c51cbb006f51a0443bd2ce9"'

- name: update to specific revision
  git:
    repo: "{{ repo_format1 }}"
    dest: "{{ checkout_dir }}"
    version: 4e739a34719654db7b04896966e2354e1256ea5d
  register: git_result

- assert:
    that:
      - 'git_result.changed'

- name: check HEAD after update to revision
  command: git rev-parse HEAD chdir="{{ checkout_dir }}"
  register: git_result

- assert:
    that:
      - 'git_result.stdout == "4e739a34719654db7b04896966e2354e1256ea5d"'

# Test a revision not available under refs/heads/ or refs/tags/

- name: attempt to get unavailable revision
  git:
    repo: "{{ repo_format1 }}"
    dest: "{{ checkout_dir }}"
    version: 2cfde3668b8bb10fbe2b9d5cec486025ad8cc51b
  ignore_errors: true
  register: git_result

- assert:
    that:
      - 'git_result.failed'

# Same as the previous test, but this time we specify which ref
# contains the SHA1
- name: update to revision by specifying the refspec
  git:
    repo: https://github.com/ansible/ansible-examples.git
    dest: '{{ checkout_dir }}'
    version: 2cfde3668b8bb10fbe2b9d5cec486025ad8cc51b
    refspec: refs/pull/7/merge

- name: check HEAD after update with refspec
  command: git rev-parse HEAD chdir="{{ checkout_dir }}"
  register: git_result

- assert:
    that:
      - 'git_result.stdout == "2cfde3668b8bb10fbe2b9d5cec486025ad8cc51b"'

# try out combination of refspec and depth
- name: clear checkout_dir
  file: state=absent path={{ checkout_dir }}

- name: update to revision by specifying the refspec with depth=1
  git:
    repo: https://github.com/ansible/ansible-examples.git
    dest: '{{ checkout_dir }}'
    version: 2cfde3668b8bb10fbe2b9d5cec486025ad8cc51b
    refspec: refs/pull/7/merge
    depth: 1

- name: check HEAD after update with refspec
  command: git rev-parse HEAD chdir="{{ checkout_dir }}"
  register: git_result

- assert:
    that:
      - 'git_result.stdout == "2cfde3668b8bb10fbe2b9d5cec486025ad8cc51b"'

- name: try to access other commit
  shell: git checkout 0ce1096
  register: checkout_shallow
  failed_when: False
  args:
    chdir: '{{ checkout_dir }}'

- name: make sure the old commit was not fetched
  assert:
    that: 
      - checkout_shallow.rc == 1
      - checkout_shallow|failed
  when: git_version.stdout | version_compare("{{git_version_supporting_depth}}", '>=')

- name: clear checkout_dir
  file: state=absent path={{ checkout_dir }}

- name: clone to revision by specifying the refspec
  git:
    repo: https://github.com/ansible/ansible-examples.git
    dest: '{{ checkout_dir }}'
    version: 2cfde3668b8bb10fbe2b9d5cec486025ad8cc51b
    refspec: refs/pull/7/merge

- name: check HEAD after update with refspec
  command: git rev-parse HEAD chdir="{{ checkout_dir }}"
  register: git_result

- assert:
    that:
      - 'git_result.stdout == "2cfde3668b8bb10fbe2b9d5cec486025ad8cc51b"'

#
# Submodule tests
#

# Repository A with submodules defined  (repo_submodules)
#   .gitmodules file points to Repository I
# Repository B forked from A that has newer commits (repo_submodules_newer)
#   .gitmodules file points to Repository II instead of I
#   .gitmodules file also points to Repository III
# Repository I for submodule1 (repo_submodule1)
#   Has 1 file checked in
# Repository II forked from I that has newer commits (repo_submodule1_newer)
#   Has 2 files checked in
# Repository III for a second submodule (repo_submodule2)
#   Has 1 file checked in

- name: clear checkout_dir
  file: state=absent path={{ checkout_dir }}

- name: Test that clone without recursive does not retrieve submodules
  git:
    repo: '{{ repo_submodules }}'
    dest: '{{ checkout_dir }}'
    recursive: no

- command: 'ls -1a {{ checkout_dir }}/submodule1'
  register: submodule1

- assert:
    that: '{{ submodule1.stdout_lines|length }} == 2'

- name: clear checkout_dir
  file: state=absent path={{ checkout_dir }}


- name: Test that clone with recursive retrieves submodules
  git:
    repo: '{{ repo_submodules }}'
    dest: '{{ checkout_dir }}'
    recursive: yes

- command: 'ls -1a {{ checkout_dir }}/submodule1'
  register: submodule1

- assert:
    that: '{{ submodule1.stdout_lines|length }} == 4'

- name: Copy the checkout so we can run several different tests on it
  command: 'cp -pr {{ checkout_dir }} {{ checkout_dir }}.bak'



- name: Test that update without recursive does not change submodules
  command: 'git config --replace-all remote.origin.url {{ repo_submodules_newer }}'
  args:
    chdir: '{{ checkout_dir }}'

- git:
    repo: '{{ repo_submodules_newer }}'
    dest: '{{ checkout_dir }}'
    recursive: no
    update: yes
    track_submodules: yes

- command: 'ls -1a {{ checkout_dir }}/submodule1'
  register: submodule1

- stat:
    path: '{{ checkout_dir }}/submodule2'
  register: submodule2

- command: 'ls -1a {{ checkout_dir }}/submodule2'
  register: submodule2

- assert:
    that: '{{ submodule1.stdout_lines|length }} == 4'
- assert:
    that: '{{ submodule2.stdout_lines|length }} == 2'



- name: Restore checkout to prior state
  file: state=absent path={{ checkout_dir }}
- command: 'cp -pr {{ checkout_dir }}.bak {{ checkout_dir }}'

- name: Test that update with recursive updated existing submodules
  command: 'git config --replace-all remote.origin.url {{ repo_submodules_newer }}'
  args:
    chdir: '{{ checkout_dir }}'

- git:
    repo: '{{ repo_submodules_newer }}'
    dest: '{{ checkout_dir }}'
    update: yes
    recursive: yes
    track_submodules: yes

- command: 'ls -1a {{ checkout_dir }}/submodule1'
  register: submodule1

- assert:
    that: '{{ submodule1.stdout_lines|length }} == 5'


- name: Test that update with recursive found new submodules
  command: 'ls -1a {{ checkout_dir }}/submodule2'
  register: submodule2

- assert:
    that: '{{ submodule2.stdout_lines|length }} == 4'
# test change of repo url
# see https://github.com/ansible/ansible-modules-core/pull/721

- name: clear checkout_dir
  file: state=absent path={{ checkout_dir }}

- name: Clone example git repo
  git:
    repo: '{{ repo_update_url_1 }}'
    dest: '{{ checkout_dir }}'

- name: Clone repo with changed url to the same place
  git:
    repo: '{{ repo_update_url_2 }}'
    dest: '{{ checkout_dir }}'
  register: clone2

- assert:
    that: "clone2|success"

- name: check url updated
  shell: git remote show origin | grep Fetch
  register: remote_url
  args:
    chdir: '{{ checkout_dir }}'

- assert:
    that: 
    - "'git-test-new' in remote_url.stdout"
    - "'git-test-old' not in remote_url.stdout"

- name: check for new content in git-test-new
  stat: path={{ checkout_dir }}/newfilename
  register: repo_content

- name: assert presence of new file in repo (i.e. working copy updated)
  assert:
    that: "repo_content.stat.exists"

# Test that checkout by branch works when the branch is not in our current repo but the sha is

- name: clear checkout_dir
  file: state=absent path={{ checkout_dir }}

- name: Clone example git repo that we're going to modify
  git:
    repo: '{{ repo_update_url_1 }}'
    dest: '{{ checkout_dir }}/repo'

- name: Clone the repo again - this is what we test
  git:
    repo: '{{ checkout_dir }}/repo'
    dest: '{{ checkout_dir }}/checkout'

- name: Add a branch to the repo
  command: git branch new-branch
  args:
    chdir: '{{ checkout_dir }}/repo'

- name: Checkout the new branch in the checkout
  git:
    repo: '{{ checkout_dir}}/repo'
    version: 'new-branch'
    dest: '{{ checkout_dir }}/checkout'


# Test the depth option and fetching revisions that were ignored first
  
- name: clear checkout_dir
  file: state=absent path={{ checkout_dir }}

- name: Clone example git repo with depth=1
  git:
    repo: '{{ repo_depth_url }}'
    dest: '{{ checkout_dir }}'
    depth: 1

- name: try to access earlier commit
  shell: git checkout 79624b4
  register: checkout_early
  failed_when: False
  args:
    chdir: '{{ checkout_dir }}'

- name: make sure the old commit was not fetched
  assert:
    that: checkout_early.rc == 1
  when: git_version.stdout | version_compare("{{git_version_supporting_depth}}", '>=')

# tests https://github.com/ansible/ansible/issues/14954
- name: fetch repo again with depth=1
  git:
    repo: '{{ repo_depth_url }}'
    dest: '{{ checkout_dir }}'
    depth: 1
  register: checkout2

- assert:
    that: "not checkout2|changed"
  when: git_version.stdout | version_compare("{{git_version_supporting_depth}}", '>=')

- name: again try to access earlier commit
  shell: git checkout 79624b4
  register: checkout_early
  failed_when: False
  args:
    chdir: '{{ checkout_dir }}'

- name: again make sure the old commit was not fetched
  assert:
    that: checkout_early.rc == 1
  when: git_version.stdout | version_compare("{{git_version_supporting_depth}}", '>=')
    
# make sure we are still able to fetch other versions
- name: Clone same repo with older version
  git:
    repo: '{{ repo_depth_url }}'
    dest: '{{ checkout_dir }}'
    depth: 1
    version: earlytag
  register: cloneold

- assert:
    that: "cloneold|success"

- name: try to access earlier commit
  shell: git checkout 79624b4
  args:
    chdir: '{{ checkout_dir }}'

# test for  https://github.com/ansible/ansible-modules-core/issues/527
# clone a repo, add a tag to the same commit and try to checkout the new commit


- name: clear checkout_dir
  file: state=absent path={{ checkout_dir }}

- name: checkout example repo
  git: repo={{ repo_format1 }} dest={{ checkout_dir }}

- name: clone example repo locally
  git: repo={{ checkout_dir }} dest={{checkout_dir}}.copy

- name: get tags of head
  command: git tag --contains chdir="{{ checkout_dir }}.copy"
  register: listoftags

- name: make sure the tag does not yet exist
  assert:
    that:
      - "'newtag' not in listoftags.stdout_lines"

- name: add tag in orig repo
  command: git tag newtag chdir="{{ checkout_dir }}"

- name: update copy with new tag
  git: repo={{ checkout_dir }} dest={{checkout_dir}}.copy version=newtag
  register: update_new_tag

- name: get tags of new head
  command: git tag --contains chdir="{{ checkout_dir }}.copy"
  register: listoftags

- name: check new head
  assert:
    that:
      - not update_new_tag|changed
      - "'newtag' in listoftags.stdout_lines"


- name: clear checkout_dir
  file: state=absent path={{ checkout_dir }}


  # Test for https://github.com/ansible/ansible-modules-core/issues/3456
  # clone a repo with depth and version specified

- name: clone repo with both version and depth specified
  git:
    repo: '{{ repo_depth_url }}'
    dest: '{{ checkout_dir }}'
    depth: 1
    version: master

- name: run a second time (now fetch, not clone)
  git:
    repo: '{{ repo_depth_url }}'
    dest: '{{ checkout_dir }}'
    depth: 1
    version: master
  register: git_fetch

- name: ensure the fetch succeeded
  assert:
    that: git_fetch|success


- name: clear checkout_dir
  file: state=absent path={{ checkout_dir }}

- name: clone repo with both version and depth specified
  git:
    repo: '{{ repo_depth_url }}'
    dest: '{{ checkout_dir }}'
    depth: 1
    version: master

- name: switch to older branch with depth=1 (uses fetch)
  git:
    repo: '{{ repo_depth_url }}'
    dest: '{{ checkout_dir }}'
    depth: 1
    version: earlybranch
  register: git_fetch

- name: ensure the fetch succeeded
  assert:
    that: git_fetch|success

- name: clear checkout_dir
  file: state=absent path={{ checkout_dir }}

<<<<<<< HEAD
  # Test for tag verification
  # clone a repo checkout signed tag, verify tag

- name: Import Jamie Evans GPG key
  command: gpg --keyserver pgp.mit.edu --recv-key 61107C8E
  when: >
    git_version.stdout | version_compare("2.1.0", '>=') and 
    not gpg_version.stderr and 
    gpg_version.stdout and 
    gpg_version.stdout | version_compare("1.4.16", '>=')
  
- name: Copy ownertrust
  copy: "content='2D55902D66FEEBCEA4447C93E79A36DA61107C8E:6:\n' dest=/tmp/ownertrust-git.txt"
  when: >
    git_version.stdout | version_compare("2.1.0", '>=') and 
    not gpg_version.stderr and 
    gpg_version.stdout and 
    gpg_version.stdout | version_compare("1.4.16", '>=')

- name: Import ownertrust
  command: gpg --import-ownertrust /tmp/ownertrust-git.txt
  when: >
    git_version.stdout | version_compare("2.1.0", '>=') and 
    not gpg_version.stderr and 
    gpg_version.stdout and 
    gpg_version.stdout | version_compare("1.4.16", '>=')

- name: Clone signed repo and verify tag
  git: repo={{ repo_verify }} dest={{ checkout_dir }} version=v0.0 verify_commit=yes
  when: >
    git_version.stdout | version_compare("2.1.0", '>=') and 
    not gpg_version.stderr and 
    gpg_version.stdout and 
    gpg_version.stdout | version_compare("1.4.16", '>=')

- name: Remove Jamie Evans GPG key
  command: gpg --batch --yes --delete-key 61107C8E
  when: >
    git_version.stdout | version_compare("2.1.0", '>=') and 
    not gpg_version.stderr and 
    gpg_version.stdout and 
    gpg_version.stdout | version_compare("1.4.16", '>=')

- name: Clean up files
  file: path="{{ item }}" state=absent
  with_items:
    - "{{ checkout_dir }}"
    - /tmp/ownertrust-git.txt
  when: >
    git_version.stdout | version_compare("2.1.0", '>=') and 
    not gpg_version.stderr and 
    gpg_version.stdout and 
    gpg_version.stdout | version_compare("1.4.16", '>=')
=======
# test for https://github.com/ansible/ansible-modules-core/issues/3782
# make sure shallow fetch works when no version is specified

- name: prepare old git repo
  shell: git init; echo "1" > a; git add a; git commit -m "1"
  args:
    chdir: "{{repo_dir}}"

- name: checkout old repo
  git:
    repo: '{{ repo_dir }}'
    dest: '{{ checkout_dir }}'
    depth: 1

- name: "update repo"
  shell: echo "2" > a; git commit -a -m "2"
  args:
    chdir: "{{repo_dir}}"

- name: fetch updated repo
  git:
    repo: '{{ repo_dir }}'
    dest: '{{ checkout_dir }}'
    depth: 1
  register: git_fetch
  ignore_errors: yes

- name: read file
  shell: cat {{ checkout_dir }}/a

- name: check update arrived
  assert:
    that:
      - "{{ lookup('file', checkout_dir+'/a' )}} == 2"
      - git_fetch|changed

- name: clear checkout_dir
  file: state=absent path={{ checkout_dir }}
>>>>>>> 5f127317
<|MERGE_RESOLUTION|>--- conflicted
+++ resolved
@@ -47,17 +47,15 @@
   shell: git --version | grep 'git version' | sed 's/git version //'
   register: git_version
 
-<<<<<<< HEAD
 - name: get gpg version
   shell: gpg --version 2>1 | head -1 | sed -e 's/gpg (GnuPG) //'
   register: gpg_version
-=======
+
 - name: set dummy git config
   shell: git config --global user.email "noreply@example.com"; git config --global user.name "Ansible Test Runner"
 
 - name: create repo_dir
   file: path={{repo_dir}} state=directory
->>>>>>> 5f127317
 
 #
 # Test repo=https://github.com/...
@@ -625,9 +623,47 @@
 - name: clear checkout_dir
   file: state=absent path={{ checkout_dir }}
 
-<<<<<<< HEAD
-  # Test for tag verification
-  # clone a repo checkout signed tag, verify tag
+# test for https://github.com/ansible/ansible-modules-core/issues/3782
+# make sure shallow fetch works when no version is specified
+
+- name: prepare old git repo
+  shell: git init; echo "1" > a; git add a; git commit -m "1"
+  args:
+    chdir: "{{repo_dir}}"
+
+- name: checkout old repo
+  git:
+    repo: '{{ repo_dir }}'
+    dest: '{{ checkout_dir }}'
+    depth: 1
+
+- name: "update repo"
+  shell: echo "2" > a; git commit -a -m "2"
+  args:
+    chdir: "{{repo_dir}}"
+
+- name: fetch updated repo
+  git:
+    repo: '{{ repo_dir }}'
+    dest: '{{ checkout_dir }}'
+    depth: 1
+  register: git_fetch
+  ignore_errors: yes
+
+- name: read file
+  shell: cat {{ checkout_dir }}/a
+
+- name: check update arrived
+  assert:
+    that:
+      - "{{ lookup('file', checkout_dir+'/a' )}} == 2"
+      - git_fetch|changed
+
+- name: clear checkout_dir
+  file: state=absent path={{ checkout_dir }}
+
+# Test for tag verification
+# clone a repo checkout signed tag, verify tag
 
 - name: Import Jamie Evans GPG key
   command: gpg --keyserver pgp.mit.edu --recv-key 61107C8E
@@ -679,43 +715,3 @@
     not gpg_version.stderr and 
     gpg_version.stdout and 
     gpg_version.stdout | version_compare("1.4.16", '>=')
-=======
-# test for https://github.com/ansible/ansible-modules-core/issues/3782
-# make sure shallow fetch works when no version is specified
-
-- name: prepare old git repo
-  shell: git init; echo "1" > a; git add a; git commit -m "1"
-  args:
-    chdir: "{{repo_dir}}"
-
-- name: checkout old repo
-  git:
-    repo: '{{ repo_dir }}'
-    dest: '{{ checkout_dir }}'
-    depth: 1
-
-- name: "update repo"
-  shell: echo "2" > a; git commit -a -m "2"
-  args:
-    chdir: "{{repo_dir}}"
-
-- name: fetch updated repo
-  git:
-    repo: '{{ repo_dir }}'
-    dest: '{{ checkout_dir }}'
-    depth: 1
-  register: git_fetch
-  ignore_errors: yes
-
-- name: read file
-  shell: cat {{ checkout_dir }}/a
-
-- name: check update arrived
-  assert:
-    that:
-      - "{{ lookup('file', checkout_dir+'/a' )}} == 2"
-      - git_fetch|changed
-
-- name: clear checkout_dir
-  file: state=absent path={{ checkout_dir }}
->>>>>>> 5f127317
