# (c) 2012-2014, Michael DeHaan <michael.dehaan@gmail.com>
#
# This file is part of Ansible
#
# Ansible is free software: you can redistribute it and/or modify
# it under the terms of the GNU General Public License as published by
# the Free Software Foundation, either version 3 of the License, or
# (at your option) any later version.
#
# Ansible is distributed in the hope that it will be useful,
# but WITHOUT ANY WARRANTY; without even the implied warranty of
# MERCHANTABILITY or FITNESS FOR A PARTICULAR PURPOSE.  See the
# GNU General Public License for more details.
#
# You should have received a copy of the GNU General Public License
# along with Ansible.  If not, see <http://www.gnu.org/licenses/>.

# Make coding more python3-ish
from __future__ import (absolute_import, division, print_function)
__metaclass__ = type

import ansible.constants as C
from ansible.errors import AnsibleParserError
from ansible.playbook.attribute import FieldAttribute
from ansible.playbook.block import Block
from ansible.playbook.task import Task
from ansible.utils.display import Display
from ansible.utils.sentinel import Sentinel

__all__ = ['TaskInclude']

display = Display()


class TaskInclude(Task):

    """
    A task include is derived from a regular task to handle the special
    circumstances related to the `- include: ...` task.
    """

    BASE = frozenset(('file', '_raw_params'))  # directly assigned
    OTHER_ARGS = frozenset(('apply',))  # assigned to matching property
    VALID_ARGS = BASE.union(OTHER_ARGS)  # all valid args
    VALID_INCLUDE_KEYWORDS = frozenset(('action', 'args', 'collections', 'debugger', 'ignore_errors', 'loop', 'loop_control',
                                        'loop_with', 'name', 'no_log', 'register', 'run_once', 'tags', 'timeout', 'vars',
                                        'when'))

    # =================================================================================
    # ATTRIBUTES

    _static = FieldAttribute(isa='bool', default=None)

    def __init__(self, block=None, role=None, task_include=None):
        super(TaskInclude, self).__init__(block=block, role=role, task_include=task_include)
        self.statically_loaded = False

    @staticmethod
    def load(data, block=None, role=None, task_include=None, variable_manager=None, loader=None):
        ti = TaskInclude(block=block, role=role, task_include=task_include)
        task = ti.check_options(
            ti.load_data(data, variable_manager=variable_manager, loader=loader),
            data
        )

        return task

    def check_options(self, task, data):
        '''
        Method for options validation to use in 'load_data' for TaskInclude and HandlerTaskInclude
        since they share the same validations. It is not named 'validate_options' on purpose
        to prevent confusion with '_validate_*" methods. Note that the task passed might be changed
        as a side-effect of this method.
        '''
        my_arg_names = frozenset(task.args.keys())

        # validate bad args, otherwise we silently ignore
        bad_opts = my_arg_names.difference(self.VALID_ARGS)
        if bad_opts and task.action in C._ACTION_ALL_PROPER_INCLUDE_IMPORT_TASKS:
            raise AnsibleParserError('Invalid options for %s: %s' % (task.action, ','.join(list(bad_opts))), obj=data)

        if not task.args.get('_raw_params'):
            task.args['_raw_params'] = task.args.pop('file', None)
            if not task.args['_raw_params']:
                raise AnsibleParserError('No file specified for %s' % task.action)

        apply_attrs = task.args.get('apply', {})
        if apply_attrs and task.action not in C._ACTION_INCLUDE_TASKS:
            raise AnsibleParserError('Invalid options for %s: apply' % task.action, obj=data)
        elif not isinstance(apply_attrs, dict):
            raise AnsibleParserError('Expected a dict for apply but got %s instead' % type(apply_attrs), obj=data)

        return task

    def preprocess_data(self, ds):
        ds = super(TaskInclude, self).preprocess_data(ds)

        diff = set(ds.keys()).difference(self.VALID_INCLUDE_KEYWORDS)
        for k in diff:
            # This check doesn't handle ``include`` as we have no idea at this point if it is static or not
            if ds[k] is not Sentinel and ds['action'] in C._ACTION_ALL_INCLUDE_ROLE_TASKS:
                if C.INVALID_TASK_ATTRIBUTE_FAILED:
                    raise AnsibleParserError("'%s' is not a valid attribute for a %s" % (k, self.__class__.__name__), obj=ds)
                else:
                    display.warning("Ignoring invalid attribute: %s" % k)

        return ds

    def copy(self, exclude_parent=False, exclude_tasks=False):
        new_me = super(TaskInclude, self).copy(exclude_parent=exclude_parent, exclude_tasks=exclude_tasks)
        new_me.statically_loaded = self.statically_loaded
        return new_me

    def get_vars(self):
        '''
        We override the parent Task() classes get_vars here because
        we need to include the args of the include into the vars as
        they are params to the included tasks. But ONLY for 'include'
        '''
<<<<<<< HEAD
        if self.action not in ('include', 'do'):
=======
        if self.action not in C._ACTION_INCLUDE:
>>>>>>> d8c637da
            all_vars = super(TaskInclude, self).get_vars()
        else:
            all_vars = dict()
            if self._parent:
                all_vars.update(self._parent.get_vars())

            all_vars.update(self.vars)
            all_vars.update(self.args)

            if 'tags' in all_vars:
                del all_vars['tags']
            if 'when' in all_vars:
                del all_vars['when']

        return all_vars

    def build_parent_block(self):
        '''
        This method is used to create the parent block for the included tasks
        when ``apply`` is specified
        '''
        apply_attrs = self.args.pop('apply', {})
        if apply_attrs:
            apply_attrs['block'] = []
            p_block = Block.load(
                apply_attrs,
                play=self._parent._play,
                task_include=self,
                role=self._role,
                variable_manager=self._variable_manager,
                loader=self._loader,
            )
        else:
            p_block = self

        return p_block<|MERGE_RESOLUTION|>--- conflicted
+++ resolved
@@ -117,11 +117,7 @@
         we need to include the args of the include into the vars as
         they are params to the included tasks. But ONLY for 'include'
         '''
-<<<<<<< HEAD
-        if self.action not in ('include', 'do'):
-=======
-        if self.action not in C._ACTION_INCLUDE:
->>>>>>> d8c637da
+        if self.action not in C._ACTION_INCLUDE and not self.action not in C._ACTION_DO:
             all_vars = super(TaskInclude, self).get_vars()
         else:
             all_vars = dict()
