# -*- coding: utf-8 -*-

# (c) 2015, Matt Martz <matt@sivel.net>
# GNU General Public License v3.0+ (see COPYING or https://www.gnu.org/licenses/gpl-3.0.txt)

from __future__ import annotations


DOCUMENTATION = r'''
---
module: expect
version_added: '2.0'
short_description: Executes a command and responds to prompts
description:
     - The M(ansible.builtin.expect) module executes a command and responds to prompts.
     - The given command will be executed on all selected nodes. It will not be
       processed through the shell, so variables like C($HOME) and operations
       like C("<"), C(">"), C("|"), and C("&") will not work.
options:
  command:
    description:
      - The command module takes command to run.
    required: true
    type: str
  creates:
    type: path
    description:
      - A filename, when it already exists, this step will B(not) be run.
  removes:
    type: path
    description:
      - A filename, when it does not exist, this step will B(not) be run.
  chdir:
    type: path
    description:
      - Change into this directory before running the command.
  raw_responses:
    type: dict
    description:
      - Mapping of expected string/regex and raw string to respond with. If the
        response is a list, successive matches return successive
        responses. In case of raw_responses, no newline will be appended
        to the response string.
    version_added: '2.16'
  responses:
    type: dict
    description:
<<<<<<< HEAD
      - Mapping of expected string/regex and string to respond with. If the
        response is a list, successive matches return successive
        responses. For responses, a newline will be appended to the response string.
        List functionality is new in 2.1.
=======
      - Mapping of prompt regular expressions and corresponding answer(s).
      - Each key in O(responses) is a Python regex U(https://docs.python.org/3/library/re.html#regular-expression-syntax).
      - The value of each key is a string or list of strings.
        If the value is a string and the prompt is encountered multiple times, the answer will be repeated.
        Provide the value as a list to give different answers for successive matches.
    required: true
>>>>>>> 48bed1e1
  timeout:
    type: raw
    description:
      - Amount of time in seconds to wait for the expected strings. Use
        V(null) to disable timeout.
    default: 30
  echo:
    description:
      - Whether or not to echo out your response strings.
    default: false
    type: bool
requirements:
  - python >= 2.6
  - pexpect >= 3.3
extends_documentation_fragment: action_common_attributes
attributes:
    check_mode:
        support: none
    diff_mode:
        support: none
    platform:
        support: full
        platforms: posix
notes:
  - If you want to run a command through the shell (say you are using C(<),
    C(>), C(|), and so on), you must specify a shell in the command such as
    C(/bin/bash -c "/path/to/something | grep else").
  - Case insensitive searches are indicated with a prefix of C(?i).
  - The C(pexpect) library used by this module operates with a search window
    of 2000 bytes, and does not use a multiline regex match. To perform a
    start of line bound match, use a pattern like ``(?m)^pattern``
  - The M(ansible.builtin.expect) module is designed for simple scenarios.
    For more complex needs, consider the use of expect code with the M(ansible.builtin.shell)
    or M(ansible.builtin.script) modules. (An example is part of the M(ansible.builtin.shell) module documentation).
  - If the command returns non UTF-8 data, it must be encoded to avoid issues. One option is to pipe
    the output through C(base64).
seealso:
- module: ansible.builtin.script
- module: ansible.builtin.shell
author: "Matt Martz (@sivel)"
'''

EXAMPLES = r'''
- name: Case insensitive password string match
  ansible.builtin.expect:
    command: passwd username
    responses:
      (?i)password: "MySekretPa$$word"
  # you don't want to show passwords in your logs
  no_log: true

- name: Match multiple regular expressions and demonstrate individual and repeated responses
  ansible.builtin.expect:
    command: /path/to/custom/command
    responses:
      Question:
        # give a unique response for each of the 3 hypothetical prompts matched
        - response1
        - response2
        - response3
<<<<<<< HEAD

- name: Generic question with multiple different raw responses
  ansible.builtin.expect:
    command: /path/to/custom/command
    raw_responses:
      Question:
        - response1
        - response2
        - response3

- name: Generic question with both responses and raw responses
  ansible.builtin.expect:
    command: /path/to/custom/command
    responses:
      Question:
        - response1
        - response2
        - response3
    raw_responses:
      Question2:
        - response1
        - response2
        - response3
=======
      # give the same response for every matching prompt
      "^Match another prompt$": "response"

- name: Multiple questions with responses
  ansible.builtin.expect:
    command: /path/to/custom/command
    responses:
        "Please provide your name":
            - "Anna"
        "Database user":
            - "{{ db_username }}"
        "Database password":
            - "{{ db_password }}"
>>>>>>> 48bed1e1
'''

import datetime
import os
import traceback

PEXPECT_IMP_ERR = None
try:
    import pexpect
    HAS_PEXPECT = True
except ImportError:
    PEXPECT_IMP_ERR = traceback.format_exc()
    HAS_PEXPECT = False

from ansible.module_utils.basic import AnsibleModule, missing_required_lib
from ansible.module_utils.common.text.converters import to_bytes, to_native
from ansible.module_utils.common.validation import check_type_int


def process_responses(module, responses, events, raw=False):
    if responses is None:
        return

    newline = "" if raw else "\n"

    for key, value in responses.items():
        if isinstance(value, list):
            response = response_closure(module, key, value, newline)
        else:
            response = b'%s%s' % (to_bytes(value).rstrip(b'\n'), to_bytes(newline))

        events[to_bytes(key)] = response


def response_closure(module, question, responses, newline):
    resp_gen = (b'%s%s' % (to_bytes(r).rstrip(b'\n'), to_bytes(newline)) for r in responses)

    def wrapped(info):
        try:
            return next(resp_gen)
        except StopIteration:
            module.fail_json(msg="No remaining responses for '%s', "
                                 "output was '%s'" %
                                 (question,
                                  info['child_result_list'][-1]))

    return wrapped


def main():
    module = AnsibleModule(
        argument_spec=dict(
            command=dict(required=True),
            chdir=dict(type='path'),
            creates=dict(type='path'),
            removes=dict(type='path'),
<<<<<<< HEAD
            responses=dict(type='dict'),
            raw_responses=dict(type='dict'),
            timeout=dict(type='int', default=30),
=======
            responses=dict(type='dict', required=True),
            timeout=dict(type='raw', default=30),
>>>>>>> 48bed1e1
            echo=dict(type='bool', default=False),
        ),
        required_one_of=[['responses', 'raw_responses']],
    )

    if not HAS_PEXPECT:
        module.fail_json(msg=missing_required_lib("pexpect"),
                         exception=PEXPECT_IMP_ERR)

    chdir = module.params['chdir']
    args = module.params['command']
    creates = module.params['creates']
    removes = module.params['removes']
    responses = module.params['responses']
    raw_responses = module.params['raw_responses']
    timeout = module.params['timeout']
    if timeout is not None:
        try:
            timeout = check_type_int(timeout)
        except TypeError as te:
            module.fail_json(msg=f"argument 'timeout' is of type {type(timeout)} and we were unable to convert to int: {te}")
    echo = module.params['echo']

    events = dict()

    # process raw responses, do not add newline
    process_responses(module, raw_responses, events, raw=True)

    # process standard responses with newline addition
    process_responses(module, responses, events)

    if args.strip() == '':
        module.fail_json(rc=256, msg="no command given")

    if chdir:
        chdir = os.path.abspath(chdir)
        os.chdir(chdir)

    if creates:
        # do not run the command if the line contains creates=filename
        # and the filename already exists.  This allows idempotence
        # of command executions.
        if os.path.exists(creates):
            module.exit_json(
                cmd=args,
                stdout="skipped, since %s exists" % creates,
                changed=False,
                rc=0
            )

    if removes:
        # do not run the command if the line contains removes=filename
        # and the filename does not exist.  This allows idempotence
        # of command executions.
        if not os.path.exists(removes):
            module.exit_json(
                cmd=args,
                stdout="skipped, since %s does not exist" % removes,
                changed=False,
                rc=0
            )

    startd = datetime.datetime.now()

    try:
        try:
            # Prefer pexpect.run from pexpect>=4
            b_out, rc = pexpect.run(args, timeout=timeout, withexitstatus=True,
                                    events=events, cwd=chdir, echo=echo,
                                    encoding=None)
        except TypeError:
            # Use pexpect._run in pexpect>=3.3,<4
            # pexpect.run doesn't support `echo`
            # pexpect.runu doesn't support encoding=None
            b_out, rc = pexpect._run(args, timeout=timeout, withexitstatus=True,
                                     events=events, extra_args=None, logfile=None,
                                     cwd=chdir, env=None, _spawn=pexpect.spawn,
                                     echo=echo)

    except (TypeError, AttributeError) as e:
        # This should catch all insufficient versions of pexpect
        # We deem them insufficient for their lack of ability to specify
        # to not echo responses via the run/runu functions, which would
        # potentially leak sensitive information
        module.fail_json(msg='Insufficient version of pexpect installed '
                             '(%s), this module requires pexpect>=3.3. '
                             'Error was %s' % (pexpect.__version__, to_native(e)))
    except pexpect.ExceptionPexpect as e:
        module.fail_json(msg='%s' % to_native(e), exception=traceback.format_exc())

    endd = datetime.datetime.now()
    delta = endd - startd

    if b_out is None:
        b_out = b''

    result = dict(
        cmd=args,
        stdout=to_native(b_out).rstrip('\r\n'),
        rc=rc,
        start=str(startd),
        end=str(endd),
        delta=str(delta),
        changed=True,
    )

    if rc is None:
        module.fail_json(msg='command exceeded timeout', **result)
    elif rc != 0:
        module.fail_json(msg='non-zero return code', **result)

    module.exit_json(**result)


if __name__ == '__main__':
    main()<|MERGE_RESOLUTION|>--- conflicted
+++ resolved
@@ -41,23 +41,17 @@
         response is a list, successive matches return successive
         responses. In case of raw_responses, no newline will be appended
         to the response string.
-    version_added: '2.16'
+    version_added: '2.17'
   responses:
     type: dict
     description:
-<<<<<<< HEAD
-      - Mapping of expected string/regex and string to respond with. If the
-        response is a list, successive matches return successive
-        responses. For responses, a newline will be appended to the response string.
-        List functionality is new in 2.1.
-=======
       - Mapping of prompt regular expressions and corresponding answer(s).
       - Each key in O(responses) is a Python regex U(https://docs.python.org/3/library/re.html#regular-expression-syntax).
       - The value of each key is a string or list of strings.
         If the value is a string and the prompt is encountered multiple times, the answer will be repeated.
         Provide the value as a list to give different answers for successive matches.
+        For responses, a newline will be appended to the response string.
     required: true
->>>>>>> 48bed1e1
   timeout:
     type: raw
     description:
@@ -118,16 +112,28 @@
         - response1
         - response2
         - response3
-<<<<<<< HEAD
-
-- name: Generic question with multiple different raw responses
+      # give the same response for every matching prompt
+      "^Match another prompt$": "response"
+
+- name: Multiple questions with responses
+  ansible.builtin.expect:
+    command: /path/to/custom/command
+    responses:
+        "Please provide your name":
+            - "Anna"
+        "Database user":
+            - "{{ db_username }}"
+        "Database password":
+            - "{{ db_password }}"
+
+- name: Multiple questions with raw responses
   ansible.builtin.expect:
     command: /path/to/custom/command
     raw_responses:
-      Question:
-        - response1
-        - response2
-        - response3
+        "Do you accept the terms and conditions (y/n)?":
+            - "y"
+        "Do you accept the new terms and conditions (y/n)?":
+            - "n"
 
 - name: Generic question with both responses and raw responses
   ansible.builtin.expect:
@@ -142,21 +148,6 @@
         - response1
         - response2
         - response3
-=======
-      # give the same response for every matching prompt
-      "^Match another prompt$": "response"
-
-- name: Multiple questions with responses
-  ansible.builtin.expect:
-    command: /path/to/custom/command
-    responses:
-        "Please provide your name":
-            - "Anna"
-        "Database user":
-            - "{{ db_username }}"
-        "Database password":
-            - "{{ db_password }}"
->>>>>>> 48bed1e1
 '''
 
 import datetime
@@ -213,14 +204,9 @@
             chdir=dict(type='path'),
             creates=dict(type='path'),
             removes=dict(type='path'),
-<<<<<<< HEAD
             responses=dict(type='dict'),
             raw_responses=dict(type='dict'),
-            timeout=dict(type='int', default=30),
-=======
-            responses=dict(type='dict', required=True),
             timeout=dict(type='raw', default=30),
->>>>>>> 48bed1e1
             echo=dict(type='bool', default=False),
         ),
         required_one_of=[['responses', 'raw_responses']],
