--- conflicted
+++ resolved
@@ -538,53 +538,3 @@
             raise AnsibleError("the handler '%s' was not found" % handler_name)
 
         return handler
-<<<<<<< HEAD
-
-    def _compute_delegate(self, variables):
-
-        # get the vars for the delegate by its name
-        try:
-            self._display.debug("Delegating to %s" % self._task.delegate_to)
-            if self._task.delegate_to in C.LOCALHOST and self._task.delegate_to not in variables['hostvars']:
-                this_info = dict(ansible_connection="local")
-                for alt_local in C.LOCALHOST:
-                    if alt_local in variables['hostvars']:
-                        this_info = variables['hostvars'][self._task.delegate_to]
-                        if this_info == Undefined:
-                            this_info = dict(ansible_connection="local")
-                        break
-            else:
-                this_info = variables['hostvars'][self._task.delegate_to]
-
-            # get the real ssh_address for the delegate and allow ansible_ssh_host to be templated
-            self._play_context.remote_addr      = this_info.get('ansible_ssh_host', self._task.delegate_to)
-            self._play_context.remote_user      = this_info.get('ansible_remote_user', self._task.remote_user)
-            self._play_context.port             = this_info.get('ansible_ssh_port', self._play_context.port)
-            self._play_context.password         = this_info.get('ansible_ssh_pass', self._play_context.password)
-            self._play_context.private_key_file = this_info.get('ansible_ssh_private_key_file', self._play_context.private_key_file)
-            self._play_context.become_pass      = this_info.get('ansible_sudo_pass', self._play_context.become_pass)
-
-            conn = this_info.get('ansible_connection', self._task.connection)
-            if conn:
-                self._play_context.connection   = conn
-
-        except Exception as e:
-            # make sure the inject is empty for non-inventory hosts
-            this_info = {}
-            self._display.debug("Delegate to lookup failed due to: %s" % str(e))
-
-        # Last chance to get private_key_file from global variables.
-        # this is useful if delegated host is not defined in the inventory
-        if self._play_context.private_key_file is None:
-            self._play_context.private_key_file = this_info.get('ansible_ssh_private_key_file', None)
-
-        if self._play_context.private_key_file is None:
-            key = this_info.get('private_key_file', None)
-            if key:
-                self._play_context.private_key_file = os.path.expanduser(key)
-
-        for i in this_info:
-            if i.startswith("ansible_") and i.endswith("_interpreter"):
-                variables[i] = this_info[i]
-=======
->>>>>>> b11a44e5
