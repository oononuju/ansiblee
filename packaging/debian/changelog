<<<<<<< HEAD
ansible (1.2.3) unstable; urgency=high
  
  * 1.2.3 release
 
 -- James Cammarata <jcammarata@ansibleworks.com>  Wed, 21 August 2013 13:00:00 -0500
=======
ansible (1.3) unstable; urgency=low

  * 1.3 release (PENDING)
 
 -- Michael DeHaan <michael.dehaan@gmail.com>  Fri, 05 July 2013 21:45:01 -0500
>>>>>>> ddb09f11

ansible (1.2.2) unstable; urgency=low
  
  * 1.2.2 release
 
<<<<<<< HEAD
 -- Michael DeHaan <michael.dehaan@gmail.com>  Thu, 05 July 2013 21:45:00 -0500
=======
 -- Michael DeHaan <michael.dehaan@gmail.com>  Thu, 04 July 2013 21:45:01 -0500
>>>>>>> ddb09f11

ansible (1.2.1) unstable; urgency=low

  * 1.2.1 release
 
 -- Michael DeHaan <michael.dehaan@gmail.com>  Thu, 04 July 2013 21:45:00 -0500

ansible (1.2) unstable; urgency=low

  * 1.2 release

 -- Michael DeHaan <michael.dehaan@gmail.com>  Mon, 10 June 2013 15:00:00 -0500

ansible (1.1) unstable; urgency=low

  * 1.1 release

 -- Michael DeHaan <michael.dehaan@gmail.com>  Tue, 02 Mar 2013 20:38:00 -0500

ansible (1.0) unstable; urgency=low
  
  * 1.0 release 
 
 -- Michael DeHaan <michael.dehaan@gmail.com>  Fri, 01 Feb 2013 21:34:34 -0500

ansible (0.9) unstable; urgency=low
  
  * 0.9 release 
 
 -- Michael DeHaan <michael.dehaan@gmail.com>  Fri, 30 Nov 2012 22:00:00 -0400

ansible (0.8) unstable; urgency=low
  
  * 0.8 update
 
 -- Michael DeHaan <michael.dehaan@gmail.com>  Fri, 19 Oct 2012 20:50:00 -0400

ansible (0.7) unstable; urgency=low
  
  * 0.7 update
 
 -- Michael DeHaan <michael.dehaan@gmail.com>  Thu, 06 Aug 2012 18:50:00 -0400

ansible (0.6) unstable; urgency=low
  
  * 0.6 update
 
 -- Michael DeHaan <michael.dehaan@gmail.com>  Mon, 06 Aug 2012 19:50:00 -0400

ansible (0.5) unstable; urgency=low

  * 0.5 update

 -- Michael DeHaan <michael.dehaan@gmail.com>  Wed, 04 Jul 2012 13:40:00 -0400

ansible (0.4) unstable; urgency=low
  
  * 0.4 update
 
 -- Michael DeHaan <michael.dehaan@gmail.com>  Wed, 23 May 2012 19:40:00 -0400

ansible (0.3) unstable; urgency=low

  * 0.3 update

 -- Michael DeHaan <michael.dehaan@gmail.com>  Mon, 23 Apr 2012 11:08:00 -0400

ansible (0.0.2) unstable; urgency=low

  * Initial Release

 -- Henry Graham (hzgraham) <Henry.Graham@mail.wvu.edu>  Tue, 17 Apr 2012 17:17:01 -0400<|MERGE_RESOLUTION|>--- conflicted
+++ resolved
@@ -1,26 +1,14 @@
-<<<<<<< HEAD
-ansible (1.2.3) unstable; urgency=high
-  
-  * 1.2.3 release
- 
- -- James Cammarata <jcammarata@ansibleworks.com>  Wed, 21 August 2013 13:00:00 -0500
-=======
 ansible (1.3) unstable; urgency=low
 
   * 1.3 release (PENDING)
  
  -- Michael DeHaan <michael.dehaan@gmail.com>  Fri, 05 July 2013 21:45:01 -0500
->>>>>>> ddb09f11
 
 ansible (1.2.2) unstable; urgency=low
   
   * 1.2.2 release
  
-<<<<<<< HEAD
- -- Michael DeHaan <michael.dehaan@gmail.com>  Thu, 05 July 2013 21:45:00 -0500
-=======
  -- Michael DeHaan <michael.dehaan@gmail.com>  Thu, 04 July 2013 21:45:01 -0500
->>>>>>> ddb09f11
 
 ansible (1.2.1) unstable; urgency=low
 
