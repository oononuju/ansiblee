#!/usr/bin/python
# -*- coding: utf-8 -*-

# Copyright: (c) 2012, Michael DeHaan <michael.dehaan@gmail.com>
# GNU General Public License v3.0+ (see COPYING or https://www.gnu.org/licenses/gpl-3.0.txt)

from __future__ import absolute_import, division, print_function

<<<<<<< HEAD
__metaclass__ = type

=======
>>>>>>> d9ef167e
ANSIBLE_METADATA = {'metadata_version': '1.1',
                    'status': ['preview'],
                    'supported_by': 'core'}

DOCUMENTATION = '''
---
module: subversion
short_description: Deploys a subversion repository
description:
   - Deploy given repository URL / revision to dest. If dest exists, update to the specified revision, otherwise perform a checkout.
version_added: "0.7"
author:
- Dane Summers (@dsummersl) <njharman@gmail.com>
notes:
   - Requires I(svn) to be installed on the client.
   - This module does not handle externals.
options:
  repo:
    description:
      - The subversion URL to the repository.
    required: true
    aliases: [ name, repository ]
  dest:
    description:
      - Absolute path where the repository should be deployed.
    required: true
  revision:
    description:
      - Specific revision to checkout.
    default: HEAD
    aliases: [ version ]
  force:
    description:
      - If C(yes), modified files will be discarded. If C(no), module will fail if it encounters modified files.
        Prior to 1.9 the default was C(yes).
    type: bool
    default: "no"
  username:
    description:
      - C(--username) parameter passed to svn.
  password:
    description:
      - C(--password) parameter passed to svn.
  executable:
    description:
      - Path to svn executable to use. If not supplied,
        the normal mechanism for resolving binary paths will be used.
    version_added: "1.4"
  checkout:
    description:
     - If C(no), do not check out the repository if it does not exist locally.
    type: bool
    default: "yes"
    version_added: "2.3"
  update:
    description:
     - If C(no), do not retrieve new revisions from the origin repository.
    type: bool
    default: "yes"
    version_added: "2.3"
  export:
    description:
      - If C(yes), do export instead of checkout/update.
    type: bool
    default: "no"
    version_added: "1.6"
  switch:
    description:
      - If C(no), do not call svn switch before update.
    default: "yes"
    version_added: "2.0"
    type: bool
'''

EXAMPLES = '''
- name: Checkout subversion repository to specified folder
  subversion:
    repo: svn+ssh://an.example.org/path/to/repo
    dest: /src/checkout

- name: Export subversion directory to folder
  subversion:
    repo: svn+ssh://an.example.org/path/to/repo
    dest: /src/export

- name: Get information about the repository whether or not it has already been cloned locally
- subversion:
    repo: svn+ssh://an.example.org/path/to/repo
    dest: /srv/checkout
    checkout: no
    update: no
'''

import os
import re

from ansible.module_utils.basic import AnsibleModule


class Subversion(object):
    def __init__(self, module, dest, repo, revision, username, password, svn_path):
        self.module = module
        self.dest = dest
        self.repo = repo
        self.revision = revision
        self.username = username
        self.password = password
        self.svn_path = svn_path

    def _exec(self, args, check_rc=True):
        '''Execute a subversion command, and return output. If check_rc is False, returns the return code instead of the output.'''
        bits = [
            self.svn_path,
            '--non-interactive',
            '--trust-server-cert',
            '--no-auth-cache',
        ]
        if self.username:
            bits.extend(["--username", self.username])
        if self.password:
            bits.extend(["--password", self.password])
        bits.extend(args)
        rc, out, err = self.module.run_command(bits, check_rc)
        if check_rc:
            return out.splitlines()
        else:
            return rc

    def is_svn_repo(self):
        '''Checks if path is a SVN Repo.'''
        rc = self._exec(["info", self.dest], check_rc=False)
        return rc == 0

    def checkout(self):
        '''Creates new svn working directory if it does not already exist.'''
        self._exec(["checkout", "-r", self.revision, self.repo, self.dest])

    def export(self, force=False):
        '''Export svn repo to directory'''
        cmd = ["export"]
        if force:
            cmd.append("--force")
        cmd.extend(["-r", self.revision, self.repo, self.dest])

        self._exec(cmd)

    def switch(self):
        '''Change working directory's repo.'''
        # switch to ensure we are pointing at correct repo.
        self._exec(["switch", self.repo, self.dest])

    def update(self):
        '''Update existing svn working directory.'''
        self._exec(["update", "-r", self.revision, self.dest])

    def revert(self):
        '''Revert svn working directory.'''
        self._exec(["revert", "-R", self.dest])

    def get_revision(self):
        '''Revision and URL of subversion working directory.'''
        text = '\n'.join(self._exec(["info", self.dest]))
        rev = re.search(r'^Revision:.*$', text, re.MULTILINE).group(0)
        url = re.search(r'^URL:.*$', text, re.MULTILINE).group(0)
        return rev, url

    def get_remote_revision(self):
        '''Revision and URL of subversion working directory.'''
        text = '\n'.join(self._exec(["info", self.repo]))
        rev = re.search(r'^Revision:.*$', text, re.MULTILINE).group(0)
        return rev

    def has_local_mods(self):
        '''True if revisioned files have been added or modified. Unrevisioned files are ignored.'''
        lines = self._exec(["status", "--quiet", "--ignore-externals", self.dest])
        # The --quiet option will return only modified files.
        # Match only revisioned files, i.e. ignore status '?'.
        regex = re.compile(r'^[^?X]')
        # Has local mods if more than 0 modified revisioned files.
        return len(list(filter(regex.match, lines))) > 0

    def needs_update(self):
        curr, url = self.get_revision()
        out2 = '\n'.join(self._exec(["info", "-r", "HEAD", self.dest]))
        head = re.search(r'^Revision:.*$', out2, re.MULTILINE).group(0)
        rev1 = int(curr.split(':')[1].strip())
        rev2 = int(head.split(':')[1].strip())
        change = False
        if rev1 < rev2:
            change = True
        return change, curr, head


def main():
    module = AnsibleModule(
        argument_spec=dict(
            dest=dict(type='path'),
            repo=dict(type='str', required=True, aliases=['name', 'repository']),
            revision=dict(type='str', default='HEAD', aliases=['rev', 'version']),
            force=dict(type='bool', default=False),
            username=dict(type='str'),
            password=dict(type='str', no_log=True),
            executable=dict(type='path'),
            export=dict(type='bool', default=False),
            checkout=dict(type='bool', default=True),
            update=dict(type='bool', default=True),
            switch=dict(type='bool', default=True),
        ),
        supports_check_mode=True,
    )

    dest = module.params['dest']
    repo = module.params['repo']
    revision = module.params['revision']
    force = module.params['force']
    username = module.params['username']
    password = module.params['password']
    svn_path = module.params['executable'] or module.get_bin_path('svn', True)
    export = module.params['export']
    switch = module.params['switch']
    checkout = module.params['checkout']
    update = module.params['update']

    # We screenscrape a huge amount of svn commands so use C locale anytime we
    # call run_command()
    module.run_command_environ_update = dict(LANG='C', LC_MESSAGES='C')

    if not dest and (checkout or update or export):
        module.fail_json(msg="the destination directory must be specified unless checkout=no, update=no, and export=no")

    svn = Subversion(module, dest, repo, revision, username, password, svn_path)

    if not export and not update and not checkout:
        module.exit_json(changed=False, after=svn.get_remote_revision())
    if export or not os.path.exists(dest):
        before = None
        local_mods = False
        if module.check_mode:
            module.exit_json(changed=True)
        elif not export and not checkout:
            module.exit_json(changed=False)
        if not export and checkout:
            svn.checkout()
        else:
            svn.export(force=force)
    elif svn.is_svn_repo():
        # Order matters. Need to get local mods before switch to avoid false
        # positives. Need to switch before revert to ensure we are reverting to
        # correct repo.
        if module.check_mode or not update:
            if svn.has_local_mods() and not force:
                module.fail_json(msg="ERROR: modified files exist in the repository.")
            check, before, after = svn.needs_update()
            module.exit_json(changed=check, before=before, after=after)
        before = svn.get_revision()
        local_mods = svn.has_local_mods()
        if switch:
            svn.switch()
        if local_mods:
            if force:
                svn.revert()
            else:
                module.fail_json(msg="ERROR: modified files exist in the repository.")
        svn.update()
    else:
        module.fail_json(msg="ERROR: %s folder already exists, but its not a subversion repository." % (dest,))

    if export:
        module.exit_json(changed=True)
    else:
        after = svn.get_revision()
        changed = before != after or local_mods
        module.exit_json(changed=changed, before=before, after=after)


if __name__ == '__main__':
    main()<|MERGE_RESOLUTION|>--- conflicted
+++ resolved
@@ -5,12 +5,8 @@
 # GNU General Public License v3.0+ (see COPYING or https://www.gnu.org/licenses/gpl-3.0.txt)
 
 from __future__ import absolute_import, division, print_function
-
-<<<<<<< HEAD
 __metaclass__ = type
 
-=======
->>>>>>> d9ef167e
 ANSIBLE_METADATA = {'metadata_version': '1.1',
                     'status': ['preview'],
                     'supported_by': 'core'}
