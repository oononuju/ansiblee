--- conflicted
+++ resolved
@@ -22,59 +22,6 @@
      - creates / deletes a Rackspace Public Cloud load balancer.
 version_added: "1.4"
 options:
-<<<<<<< HEAD
-  state:
-    description:
-     - Indicate desired state of the resource
-    choices: ['present', 'absent']
-    default: present
-  credentials:
-    description:
-     - File to find the Rackspace credentials in (ignored if C(api_key) and
-       C(username) are provided)
-    default: null
-    aliases: ['creds_file']
-  api_key:
-    description:
-     - Rackspace API key (overrides C(credentials))
-  username:
-    description:
-     - Rackspace username (overrides C(credentials))
-  name:
-    description:
-     - Name to give the load balancer
-    default: null
-  algorithm:
-    description:
-     - algorithm for the balancer being created
-    choices: ['RANDOM', 'LEAST_CONNECTIONS', 'ROUND_ROBIN', 'WEIGHTED_LEAST_CONNECTIONS', 'WEIGHTED_ROUND_ROBIN']
-    default: LEAST_CONNECTIONS
-  port:
-    description:
-     - Port for the balancer being created
-    default: 80
-  protocol:
-    description:
-     - Protocol for the balancer being created
-    choices: ['DNS_TCP', 'DNS_UDP' ,'FTP', 'HTTP', 'HTTPS', 'IMAPS', 'IMAPv4', 'LDAP', 'LDAPS', 'MYSQL', 'POP3', 'POP3S', 'SMTP', 'TCP', 'TCP_CLIENT_FIRST', 'UDP', 'UDP_STREAM', 'SFTP']
-    default: HTTP
-  timeout:
-    description:
-     - timeout for communication between the balancer and the node
-    default: 30
-  type:
-    description:
-     - type of interface for the balancer being created
-    choices: ['PUBLIC', 'SERVICENET']
-    default: PUBLIC
-  region:
-    description:
-     - Region to create the load balancer in
-    default: DFW
-  wait:
-    description:
-     - wait for the balancer to be in state 'running' before returning
-=======
   algorithm:
     description:
       - algorithm for the balancer being created
@@ -130,22 +77,10 @@
   wait:
     description:
       - wait for the balancer to be in state 'running' before returning
->>>>>>> 3ce88888
     default: "no"
     choices: [ "yes", "no" ]
   wait_timeout:
     description:
-<<<<<<< HEAD
-     - how long before wait gives up, in seconds
-    default: 300
-requirements: [ "pyrax" ]
-author: Christopher H. Laco, Jesse Keating
-notes:
-  - The following environment variables can be used, C(RAX_USERNAME),
-    C(RAX_API_KEY), C(RAX_CREDS), C(RAX_CREDENTIALS), C(RAX_REGION).
-  - C(RAX_CREDENTIALS) and C(RAX_CREDS) points to a credentials file
-    appropriate for pyrax
-=======
       - how long before wait gives up, in seconds
     default: 300
 requirements: [ "pyrax" ]
@@ -155,7 +90,6 @@
     C(RAX_API_KEY), C(RAX_CREDS_FILE), C(RAX_CREDENTIALS), C(RAX_REGION).
   - C(RAX_CREDENTIALS) and C(RAX_CREDS_FILE) points to a credentials file
     appropriate for pyrax. See U(https://github.com/rackspace/pyrax/blob/master/docs/getting_started.md#authenticating)
->>>>>>> 3ce88888
   - C(RAX_USERNAME) and C(RAX_API_KEY) obviate the use of a credentials file
   - C(RAX_REGION) defines a Rackspace Public Cloud region (DFW, ORD, LON, ...)
 '''
@@ -163,15 +97,6 @@
 EXAMPLES = '''
 - name: Build a Load Balancer
   gather_facts: False
-<<<<<<< HEAD
-
-  tasks:
-    - name: Provision Load Balancer
-      rax_lb:
-        credentials: ~/.raxpub
-        name: my-lb
-        port: 9000
-=======
   hosts: local
   connection: local
   tasks:
@@ -181,119 +106,20 @@
         credentials: ~/.raxpub
         name: my-lb
         port: 8080
->>>>>>> 3ce88888
         protocol: HTTP
         type: SERVICENET
         timeout: 30
         region: DFW
         wait: yes
         state: present
-<<<<<<< HEAD
-=======
         meta:
           app: my-cool-app
->>>>>>> 3ce88888
       register: my_lb
 '''
 
 import sys
 import os
-import time
-
-<<<<<<< HEAD
-try:
-    import pyrax
-    import pyrax.utils
-    from pyrax import exc
-except ImportError:
-    print("failed=True msg='pyrax required for this module'")
-    sys.exit(1)
-
-
-def cloud_load_balancer(module, state, name, meta, algorithm, port, protocol, type, timeout,
-                         wait, wait_timeout):
-    for arg in (state, name, port, protocol, type):
-        if not arg:
-            module.fail_json(msg='%s is required for cloud_loadbalancers' % arg)
-
-    changed = False
-    balancer = None
-    balancers = []
-    instances = []
-
-    for balancer in pyrax.cloud_loadbalancers.list():
-        if name != balancer.name:
-            continue
-
-        balancers.append(balancer)
-
-    if state == 'present':
-        if not balancers:
-            try:
-                balancers=[pyrax.cloud_loadbalancers.create(
-                    name,
-                    metadata=meta,
-                    algorithm=algorithm,
-                    port=port,
-                    protocol=protocol,
-                    timeout=timeout,
-                    virtual_ips=[pyrax.cloud_loadbalancers.VirtualIP(type=type)]
-                )]
-                changed = True
-            except Exception, e:
-                module.fail_json(msg='%s' % e.message)
-
-        for balancer in balancers:
-            if wait:
-                pyrax.utils.wait_for_build(balancer, interval=5, attempts=5)
-
-            if balancer.status == 'ACTIVE':
-                instance = dict(
-                    id=balancer.id,
-                    algorithm=balancer.algorithm,
-                    cluster=balancer.cluster,
-                    connectionLogging=balancer.connectionLogging,
-                    contentCaching=balancer.contentCaching,
-                    halfClosed=balancer.halfClosed,
-                    port=balancer.port,
-                    protocol=balancer.protocol,
-                    sourceAddresses=balancer.sourceAddresses,
-                    name=balancer.name,
-                    timeout=balancer.timeout,
-                    status=balancer.status
-                )
-                instances.append(instance)
-            elif balancer.status == 'ERROR':
-                module.fail_json(msg='%s failed to build' % balancer.id)
-            elif wait:
-                module.fail_json(msg='Timeout waiting on %s' % balancer.id)
-
-    elif state == 'absent':
-        if balancer:
-            try:
-                balancer.delete()
-                changed = True
-            except Exception, e:
-                module.fail_json(msg='%s' % e.message)
-
-            instance = dict(
-                id=balancer.id,
-                algorithm=balancer.algorithm,
-                cluster=None,
-                connectionLogging=None,
-                contentCaching=None,
-                halfClosed=None,
-                port=balancer.port,
-                protocol=balancer.protocol,
-                sourceAddresses=None,
-                name=balancer.name,
-                timeout=balancer.timeout,
-                status=balancer.status
-            )
-            instances.append(instance)
-
-    module.exit_json(changed=changed, balancers=instances)
-=======
+
 from types import NoneType
 
 try:
@@ -441,44 +267,11 @@
                                        interval=5, attempts=attempts)
 
     module.exit_json(changed=changed, balancer=instance)
->>>>>>> 3ce88888
 
 
 def main():
     module = AnsibleModule(
         argument_spec=dict(
-<<<<<<< HEAD
-            state=dict(default='present',
-                       choices=['present', 'absent']),
-            credentials=dict(aliases=['creds_file']),
-            api_key=dict(),
-            username=dict(),
-            region=dict(),
-            name=dict(),
-            meta=dict(type='dict', default={}),
-            algorithm=dict(choices=['RANDOM', 'LEAST_CONNECTIONS', 'ROUND_ROBIN', 'WEIGHTED_LEAST_CONNECTIONS', 'WEIGHTED_ROUND_ROBIN'], default='LEAST_CONNECTIONS'),
-            port=dict(type='int', default=80),
-            protocol=dict(choices=['DNS_TCP', 'DNS_UDP' ,'FTP', 'HTTP', 'HTTPS', 'IMAPS', 'IMAPv4', 'LDAP', 'LDAPS', 'MYSQL', 'POP3', 'POP3S', 'SMTP', 'TCP', 'TCP_CLIENT_FIRST', 'UDP', 'UDP_STREAM', 'SFTP'], default='HTTP'),
-            type=dict(choices=['PUBLIC', 'SERVICENET'], default='PUBLIC'),
-            timeout=dict(type='int', default=30),
-            wait=dict(type='bool'),
-            wait_timeout=dict(default=300)
-        )
-    )
-
-    credentials = module.params.get('credentials')
-    api_key = module.params.get('api_key')
-    username = module.params.get('username')
-    region = module.params.get('region')
-    state = module.params.get('state')
-    name = module.params.get('name')
-    meta = module.params.get('meta')
-    algorithm = module.params.get('algorithm')
-    port = module.params.get('port')
-    protocol = module.params.get('protocol')
-    type = module.params.get('type')
-    timeout = int(module.params.get('timeout'))
-=======
             algorithm=dict(choices=ALGORITHMS, default='LEAST_CONNECTIONS'),
             api_key=dict(),
             credentials=dict(aliases=['creds_file']),
@@ -508,33 +301,20 @@
     timeout = int(module.params.get('timeout'))
     username = module.params.get('username')
     vip_type = module.params.get('type')
->>>>>>> 3ce88888
     wait = module.params.get('wait')
     wait_timeout = int(module.params.get('wait_timeout'))
 
     try:
         username = username or os.environ.get('RAX_USERNAME')
         api_key = api_key or os.environ.get('RAX_API_KEY')
-<<<<<<< HEAD
-        credentials = (credentials or
-                       os.environ.get('RAX_CREDENTIALS') or
-                       os.environ.get('RAX_CREDS_FILE'))
-        region = region or os.environ.get('RAX_REGION')
-
-=======
         credentials = (credentials or os.environ.get('RAX_CREDENTIALS') or
                        os.environ.get('RAX_CREDS_FILE'))
         region = region or os.environ.get('RAX_REGION')
->>>>>>> 3ce88888
     except KeyError, e:
         module.fail_json(msg='Unable to load %s' % e.message)
 
     try:
-<<<<<<< HEAD
-        pyrax.set_setting("identity_type", "rackspace")
-=======
         pyrax.set_setting('identity_type', 'rackspace')
->>>>>>> 3ce88888
         if api_key and username:
             pyrax.set_credentials(username, api_key=api_key, region=region)
         elif credentials:
@@ -545,17 +325,9 @@
     except Exception, e:
         module.fail_json(msg='%s' % e.message)
 
-<<<<<<< HEAD
-    cloud_load_balancer(module, state, name, meta, algorithm, port, protocol, type, timeout, wait, wait_timeout)
-
-# this is magic, see lib/ansible/module_common.py
-#<<INCLUDE_ANSIBLE_MODULE_COMMON>>
-
-=======
     cloud_load_balancer(module, state, name, meta, algorithm, port, protocol,
                         vip_type, timeout, wait, wait_timeout)
 
 from ansible.module_utils.basic import *
 
->>>>>>> 3ce88888
 main()