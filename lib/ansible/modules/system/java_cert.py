--- conflicted
+++ resolved
@@ -190,11 +190,7 @@
     return False
 
 
-<<<<<<< HEAD
 def import_cert_url(module, executable, url, port, keystore_path, keystore_pass, alias, keystore_type, trust_cacert):
-=======
-def import_cert_url(module, executable, url, port, keystore_path, keystore_pass, alias, trust_cacert):
->>>>>>> 1d2786ae
     ''' Import certificate from URL into keystore located at keystore_path '''
 
     https_proxy = os.getenv("https_proxy")
@@ -217,15 +213,10 @@
 
     fetch_cmd = "%s -printcert -rfc -sslserver %s %s:%d" % (executable, proxy_opts, url, port)
     import_cmd = ("%s -importcert -noprompt -keystore '%s' "
-<<<<<<< HEAD
                   "-storepass '%s' -alias '%s' %s") % (executable, keystore_path,
                                                        keystore_pass, alias,
                                                        get_keystore_type(keystore_type))
 
-=======
-                  "-storepass '%s' -alias '%s'") % (executable, keystore_path,
-                                                    keystore_pass, alias)
->>>>>>> 1d2786ae
     if trust_cacert:
         import_cmd = import_cmd + " -trustcacerts"
 
@@ -249,11 +240,7 @@
                          error=import_err)
 
 
-<<<<<<< HEAD
 def import_cert_path(module, executable, path, keystore_path, keystore_pass, alias, keystore_type, trust_cacert):
-=======
-def import_cert_path(module, executable, path, keystore_path, keystore_pass, alias, trust_cacert):
->>>>>>> 1d2786ae
     ''' Import certificate from path into keystore located on
         keystore_path as alias '''
 
@@ -409,7 +396,6 @@
             import_pkcs12_path(module, executable, pkcs12_path, keystore_path,
                                keystore_pass, pkcs12_pass, pkcs12_alias, cert_alias, keystore_type)
 
-<<<<<<< HEAD
         if path:
             import_cert_path(module, executable, path, keystore_path,
                              keystore_pass, cert_alias, keystore_type, trust_cacert)
@@ -417,15 +403,6 @@
         if url:
             import_cert_url(module, executable, url, port, keystore_path,
                             keystore_pass, cert_alias, keystore_type, trust_cacert)
-=======
-            if path:
-                import_cert_path(module, executable, path, keystore_path,
-                                 keystore_pass, cert_alias, trust_cacert)
-
-            if url:
-                import_cert_url(module, executable, url, port, keystore_path,
-                                keystore_pass, cert_alias, trust_cacert)
->>>>>>> 1d2786ae
 
     module.exit_json(changed=False)
 
