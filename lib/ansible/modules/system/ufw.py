--- conflicted
+++ resolved
@@ -290,10 +290,7 @@
 
 
 def main():
-<<<<<<< HEAD
-
-=======
->>>>>>> e98d1b1b
+  
     command_keys = ['state', 'default', 'rule', 'logging']
 
     module = AnsibleModule(
@@ -321,14 +318,11 @@
         mutually_exclusive=[
             ['app', 'proto', 'logging'],
         ],
-<<<<<<< HEAD
-        required_one_of=[command_keys]
-=======
         required_one_of=([command_keys]),
         required_by=dict(
             interface=('direction', ),
         ),
->>>>>>> e98d1b1b
+
     )
 
     cmds = []
@@ -411,12 +405,6 @@
 
     commands = dict((key, params[key]) for key in command_keys if params[key])
 
-<<<<<<< HEAD
-    if (params['interface'] is not None and params['direction'] is None):
-        module.fail_json(msg="Direction must be specified when creating a rule on an interface")
-
-=======
->>>>>>> e98d1b1b
     # Ensure ufw is available
     ufw_bin = module.get_bin_path('ufw', True)
     grep_bin = module.get_bin_path('grep', True)
