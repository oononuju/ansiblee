# -*- coding: utf-8 -*-

<<<<<<< HEAD
#
# This file is part of Ansible
=======
# Copyright 2017 Dag Wieers <dag@wieers.com>
# Copyright 2017 Swetha Chunduri (@schunduri)

# This file is part of Ansible by Red Hat
>>>>>>> 9498b968
#
# Ansible is free software: you can redistribute it and/or modify
# it under the terms of the GNU General Public License as published by
# the Free Software Foundation, either version 3 of the License, or
# (at your option) any later version.
#
# Ansible is distributed in the hope that it will be useful,
# but WITHOUT ANY WARRANTY; without even the implied warranty of
# MERCHANTABILITY or FITNESS FOR A PARTICULAR PURPOSE.  See the
# GNU General Public License for more details.
#
# You should have received a copy of the GNU General Public License
# along with Ansible.  If not, see <http://www.gnu.org/licenses/>.


class ModuleDocFragment(object):
    # Standard files documentation fragment
    DOCUMENTATION = '''
options:
  hostname:
    description:
    - IP Address or hostname of APIC resolvable by Ansible control host.
    required: yes
    aliases: [ host ]
  username:
    description:
    - The username to use for authentication.
    required: yes
    default: admin
    aliases: [ user ]
  password:
    description:
    - The password to use for authentication.
    required: yes
  timeout:
    description:
    - The socket level timeout in seconds.
    default: 30
  use_ssl:
    description:
    - If C(no), an HTTP connection will be used instead of the default HTTPS connection.
    type: bool
    default: 'yes'
  validate_certs:
    description:
    - If C(no), SSL certificates will not be validated.
    - This should only set to C(no) used on personally controlled sites using self-signed certificates.
    type: bool
    default: 'yes'
'''<|MERGE_RESOLUTION|>--- conflicted
+++ resolved
@@ -1,14 +1,12 @@
 # -*- coding: utf-8 -*-
 
-<<<<<<< HEAD
 #
 # This file is part of Ansible
-=======
+
 # Copyright 2017 Dag Wieers <dag@wieers.com>
 # Copyright 2017 Swetha Chunduri (@schunduri)
 
 # This file is part of Ansible by Red Hat
->>>>>>> 9498b968
 #
 # Ansible is free software: you can redistribute it and/or modify
 # it under the terms of the GNU General Public License as published by
