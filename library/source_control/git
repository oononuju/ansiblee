--- conflicted
+++ resolved
@@ -413,36 +413,24 @@
     (rc, out3, err3) = submodule_update(git_path, module, dest, submodules)
     return (rc, out1 + out2 + out3, err1 + err2 + err3)
 
-<<<<<<< HEAD
 def submodule_update(git_path, module, dest, submodules):
-    ''' init and update submodules '''
-=======
-def submodule_update(git_path, module, dest):
     ''' init and update any submodules '''
 
     # get the valid submodule params
     params = get_submodule_update_params(module, git_path, dest)
 
->>>>>>> 6592511e
-    # skip submodule commands if .gitmodules is not present
-    if not os.path.exists(os.path.join(dest, '.gitmodules')) or submodules == 'none':
+    # skip submodule commands if .gitmodules is not present or 'none' submodule specified
+    if not os.path.exists(os.path.join(dest, '.gitmodules')) or (submodules is not None and submodules.lower() == 'none'):
         return (0, '', '')
     cmd = [ git_path, 'submodule', 'sync' ]
     (rc, out, err) = module.run_command(cmd, check_rc=True, cwd=dest)
-<<<<<<< HEAD
-    cmd = [ git_path, 'submodule', 'update', '--init', '--recursive' ,'--remote']
+    if 'remote' in params:
+        cmd = [ git_path, 'submodule', 'update', '--init', '--recursive' ,'--remote' ]
+    else:
+        cmd = [ git_path, 'submodule', 'update', '--init', '--recursive' ]
     if submodules is not None and submodules.lower() != 'none': 
         cmd.extend(submodules.split())# yep, we do not handle whitespaces in sub-modules
     (rc, out, err) = module.run_command(cmd, check_rc=True, cwd=dest)
-=======
-    if 'remote' in params:
-        cmd = [ git_path, 'submodule', 'update', '--init', '--recursive' ,'--remote' ]
-    else:
-        cmd = [ git_path, 'submodule', 'update', '--init', '--recursive' ]
-    (rc, out, err) = module.run_command(cmd, cwd=dest)
-    if rc != 0:
-        module.fail_json(msg="Failed to init/update submodules: %s" % out + err)
->>>>>>> 6592511e
     return (rc, out, err)
 
 def switch_version(git_path, module, dest, remote, version, submodules):
