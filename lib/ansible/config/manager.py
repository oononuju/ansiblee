--- conflicted
+++ resolved
@@ -215,13 +215,8 @@
                     raise AnsibleOptionsError("Error reading config file (%s): %s" % (cfile, to_native(e)))
             # FIXME: this should eventually handle yaml config files
             # elif ftype == 'yaml':
-<<<<<<< HEAD
             #    with open(cfile, 'rb') as config_stream:
             #        self._parser = yaml.safe_load(config_stream)
-=======
-            #     with open(cfile, 'rb') as config_stream:
-            #         self._parser = yaml.safe_load(config_stream)
->>>>>>> 4afb3bf7
             else:
                 raise AnsibleOptionsError("Unsupported configuration file type: %s" % to_native(ftype))
 
