--- conflicted
+++ resolved
@@ -29,594 +29,7 @@
 Lookups and variables
 `````````````````````
 
-<<<<<<< HEAD
-.. _password_lookup:
-
-The Password Lookup
-```````````````````
-
-.. note::
-
-    We recommend using :doc:`playbooks_vault` instead of the password lookup plugin if you don't need to generate random passwords on a per-host basis.
-
-The ``password lookup`` plugin generates a random plaintext password and stores it in
-a file at a given filepath.
-
-If the file already exists, it will retrieve its contents, behaving just like with_file. Usage of variables like "{{ inventory_hostname }}" in the filepath can be used to set up random passwords per host (which simplifies password management in 'host_vars' variables).
-
-A special case is using ``/dev/null`` as a path. The password lookup will generate a new random password each time, but will not write it to ``/dev/null``. This can be used when you need a password without storing it on the controller.
-
-Generated passwords contain a random mix of upper and lowercase ASCII letters, the
-numbers 0-9 and punctuation (". , : - _"). The default length of a generated password is 20 characters.
-This length can be changed by passing an extra parameter::
-
-    ---
-    - hosts: all
-
-      tasks:
-
-        - name: create a mysql user with a random password
-          mysql_user:
-            name: "{{ client }}"
-            password: "{{ lookup('password', 'credentials/' + client + '/' + tier + '/' + role + '/mysqlpassword length=15') }}"
-            priv: "{{ client }}_{{ tier }}_{{ role }}.*:ALL"
-
-        # (...)
-
-.. note:: If the file already exists, no data will be written to it. If the file has contents, those contents will be read in as the password. Empty files cause the password to return as an empty string.
-
-.. warning:: Since the password lookup runs on the Ansible host as the user running the playbook, and "become" does not apply, the target file must be readable by the playbook user, or, if it does not exist, the playbook user must have sufficient privileges to create it. Attempts to write into areas such as /etc will fail unless the entire playbook is being run as root.
-
-Starting in Ansible version 1.4, password accepts a "chars" parameter to allow defining a custom character set in the generated passwords. It accepts comma separated list of names that are either string module attributes (such as ascii_letters or digits) or are used literally::
-
-    ---
-    - hosts: all
-
-      tasks:
-
-        - name: create a mysql user with a random password using only ascii letters
-          mysql_user: name={{ client }} password="{{ lookup('password', '/tmp/passwordfile chars=ascii_letters') }}" priv={{ client }}_{{ tier }}_{{ role }}.*:ALL
-
-        - name: create a mysql user with a random password using only digits
-          mysql_user:
-            name: "{{ client }}"
-            password: "{{ lookup('password', '/tmp/passwordfile chars=digits') }}"
-            priv: "{{ client }}_{{ tier }}_{{ role }}.*:ALL"
-
-        - name: create a mysql user with a random password using many different char sets
-          mysql_user:
-            name: "{{ client }}"
-            password" "{{ lookup('password', '/tmp/passwordfile chars=ascii_letters,digits,hexdigits,punctuation') }}"
-            priv: "{{ client }}_{{ tier }}_{{ role }}.*:ALL"
-
-        # (...)
-
-To enter a comma use two commas ',,' somewhere - preferably at the end. Quotes and double quotes are not supported.
-
-.. _passwordstore_lookup:
-
-The Passwordstore Lookup
-````````````````````````
-.. versionadded:: 2.3
-
-The ``passwordstore`` lookup enables Ansible to retrieve, create or update passwords from
-the passwordstore.org_ ``pass`` utility. It also retrieves YAML style keys stored as multilines
-in the passwordfile.
-
-.. _passwordstore.org: https://www.passwordstore.org
-
-Examples
---------
-Basic lookup. Fails if example/test doesn't exist::
-
-    password="{{ lookup('passwordstore', 'example/test')}}"
-
-Create pass with random 16 character password. If password exists just give the password::
-
-    password="{{ lookup('passwordstore', 'example/test create=true')}}"
-
-Different size password::
-
-    password="{{ lookup('passwordstore', 'example/test create=true length=42')}}"
-
-Create password and overwrite the password if it exists. As a bonus, this module includes the old password inside the pass file::
-
-    password="{{ lookup('passwordstore', 'example/test create=true overwrite=true')}}"
-
-Return the value for user in the KV pair user: username::
-
-    password="{{ lookup('passwordstore', 'example/test subkey=user')}}"
-
-Return the entire password file content::
-
-    password="{{ lookup('passwordstore', 'example/test returnall=true')}}"
-
-The location of the password-store directory can be specified in the following ways:
-  - Default is ~/.password-store
-  - Can be overruled by PASSWORD_STORE_DIR environment variable
-  - Can be overruled by 'passwordstore: path/to/.password-store' ansible setting
-  - Can be overruled by 'directory=path' argument in the lookup call
-
-.. _csvfile_lookup:
-
-The CSV File Lookup
-```````````````````
-.. versionadded:: 1.5
-
-The ``csvfile`` lookup reads the contents of a file in CSV (comma-separated value)
-format. The lookup looks for the row where the first column matches ``keyname``, and
-returns the value in the second column, unless a different column is specified.
-
-The example below shows the contents of a CSV file named elements.csv with information about the
-periodic table of elements::
-
-    Symbol,Atomic Number,Atomic Mass
-    H,1,1.008
-    He,2,4.0026
-    Li,3,6.94
-    Be,4,9.012
-    B,5,10.81
-
-
-We can use the ``csvfile`` plugin to look up the atomic number or atomic of Lithium by its symbol::
-
-    - debug: msg="The atomic number of Lithium is {{ lookup('csvfile', 'Li file=elements.csv delimiter=,') }}"
-    - debug: msg="The atomic mass of Lithium is {{ lookup('csvfile', 'Li file=elements.csv delimiter=, col=2') }}"
-
-
-The ``csvfile`` lookup supports several arguments. The format for passing
-arguments is::
-
-    lookup('csvfile', 'key arg1=val1 arg2=val2 ...')
-
-The first value in the argument is the ``key``, which must be an entry that
-appears exactly once in column 0 (the first column, 0-indexed) of the table. All other arguments are optional.
-
-
-==========   ============   =========================================================================================
-Field        Default        Description
-----------   ------------   -----------------------------------------------------------------------------------------
-file         ansible.csv    Name of the file to load
-col          1              The column to output, indexed by 0
-delimiter    TAB            Delimiter used by CSV file. As a special case, tab can be specified as either TAB or \t.
-default      empty string   Default return value if the key is not in the csv file
-encoding     utf-8          Encoding (character set) of the used CSV file (added in version 2.1)
-==========   ============   =========================================================================================
-
-.. note:: The default delimiter is TAB, *not* comma.
-
-.. _ini_lookup:
-
-The INI File Lookup
-```````````````````
-.. versionadded:: 2.0
-
-The ``ini`` lookup reads the contents of a file in INI format (key1=value1).
-This plugin retrieve the value on the right side after the equal sign ('=') of
-a given section ([section]). You can also read a property file which - in this
-case - does not contain section.
-
-Here's a simple example of an INI file with user/password configuration:
-
-.. code-block:: ini
-
-    [production]
-    # My production information
-    user=robert
-    pass=somerandompassword
-
-    [integration]
-    # My integration information
-    user=gertrude
-    pass=anotherpassword
-
-
-We can use the ``ini`` plugin to lookup user configuration::
-
-    - debug: msg="User in integration is {{ lookup('ini', 'user section=integration file=users.ini') }}"
-    - debug: msg="User in production  is {{ lookup('ini', 'user section=production  file=users.ini') }}"
-
-Another example for this plugin is for looking for a value on java properties.
-Here's a simple properties we'll take as an example:
-
-.. code-block:: ini
-
-    user.name=robert
-    user.pass=somerandompassword
-
-You can retrieve the ``user.name`` field with the following lookup::
-
-    - debug: msg="user.name is {{ lookup('ini', 'user.name type=properties file=user.properties') }}"
-
-The ``ini`` lookup supports several arguments like the csv plugin. The format for passing
-arguments is::
-
-    lookup('ini', 'key [type=<properties|ini>] [section=section] [file=file.ini] [re=true] [default=<defaultvalue>]')
-
-The first value in the argument is the ``key``, which must be an entry that
-appears exactly once on keys. All other arguments are optional.
-
-
-==========   ============   =========================================================================================
-Field        Default        Description
-----------   ------------   -----------------------------------------------------------------------------------------
-type         ini            Type of the file. Can be ini or properties (for java properties).
-file         ansible.ini    Name of the file to load
-section      global         Default section where to lookup for key.
-re           False          The key is a regexp.
-encoding     utf-8          Text encoding to use.
-default      empty string   return value if the key is not in the ini file
-==========   ============   =========================================================================================
-
-.. note:: In java properties files, there's no need to specify a section.
-
-.. _credstash_lookup:
-
-The Credstash Lookup
-````````````````````
-.. versionadded:: 2.0
-
-Credstash is a small utility for managing secrets using AWS's KMS and DynamoDB: https://github.com/fugue/credstash
-
-First, you need to store your secrets with credstash:
-
-.. code-block:: shell-session
-
-    credstash put my-github-password secure123
-
-    # my-github-password has been stored
-
-
-Example usage::
-
-
-    ---
-    - name: "Test credstash lookup plugin -- get my github password"
-      debug: msg="Credstash lookup! {{ lookup('credstash', 'my-github-password') }}"
-
-
-You can specify regions or tables to fetch secrets from::
-
-
-    ---
-    - name: "Test credstash lookup plugin -- get my other password from us-west-1"
-      debug: msg="Credstash lookup! {{ lookup('credstash', 'my-other-password', region='us-west-1') }}"
-
-
-    - name: "Test credstash lookup plugin -- get the company's github password"
-      debug: msg="Credstash lookup! {{ lookup('credstash', 'company-github-password', table='company-passwords') }}"
-
-
-If you use the context feature when putting your secret, you can get it by passing a dictionary to the context option like this::
-
-    ---
-    - name: test
-      hosts: localhost
-      vars:
-        context:
-          app: my_app
-          environment: production
-      tasks:
-
-      - name: "Test credstash lookup plugin -- get the password with a context passed as a variable"
-        debug: msg="{{ lookup('credstash', 'some-password', context=context) }}"
-
-      - name: "Test credstash lookup plugin -- get the password with a context defined here"
-        debug: msg="{{ lookup('credstash', 'some-password', context=dict(app='my_app', environment='production')) }}"
-
-If you're not using 2.0 yet, you can do something similar with the credstash tool and the pipe lookup (see below)::
-
-    debug: msg="Poor man's credstash lookup! {{ lookup('pipe', 'credstash -r us-west-1 get my-other-password') }}"
-
-.. _dns_lookup:
-
-The DNS Lookup (dig)
-````````````````````
-.. versionadded:: 1.9.0
-
-.. warning:: This lookup depends on the `dnspython <http://www.dnspython.org/>`_
-             library.
-
-The ``dig`` lookup runs queries against DNS servers to retrieve DNS records for
-a specific name (*FQDN* - fully qualified domain name). It is possible to lookup any DNS record in this manner.
-
-There is a couple of different syntaxes that can be used to specify what record
-should be retrieved, and for which name. It is also possible to explicitly
-specify the DNS server(s) to use for lookups.
-
-In its simplest form, the ``dig`` lookup plugin can be used to retrieve an IPv4
-address (DNS ``A`` record) associated with *FQDN*:
-
-.. note:: If you need to obtain the ``AAAA`` record (IPv6 address), you must
-          specify the record type explicitly. Syntax for specifying the record
-          type is described below.
-
-.. note:: The trailing dot in most of the examples listed is purely optional,
-          but is specified for completeness/correctness sake.
-
-::
-
-      - debug: msg="The IPv4 address for example.com. is {{ lookup('dig', 'example.com.')}}"
-
-In addition to (default) ``A`` record, it is also possible to specify a different
-record type that should be queried. This can be done by either passing-in
-additional parameter of format ``qtype=TYPE`` to the ``dig`` lookup, or by
-appending ``/TYPE`` to the *FQDN* being queried. For example::
-
-  - debug: msg="The TXT record for example.org. is {{ lookup('dig', 'example.org.', 'qtype=TXT') }}"
-  - debug: msg="The TXT record for example.org. is {{ lookup('dig', 'example.org./TXT') }}"
-
-If multiple values are associated with the requested record, the results will be
-returned as a comma-separated list. In such cases you may want to pass option
-``wantlist=True`` to the plugin, which will result in the record values being
-returned as a list over which you can iterate later on::
-
-  - debug: msg="One of the MX records for gmail.com. is {{ item }}"
-    with_items: "{{ lookup('dig', 'gmail.com./MX', wantlist=True) }}"
-
-In case of reverse DNS lookups (``PTR`` records), you can also use a convenience
-syntax of format ``IP_ADDRESS/PTR``. The following three lines would produce the
-same output::
-
-  - debug: msg="Reverse DNS for 192.0.2.5 is {{ lookup('dig', '192.0.2.5/PTR') }}"
-  - debug: msg="Reverse DNS for 192.0.2.5 is {{ lookup('dig', '5.2.0.192.in-addr.arpa./PTR') }}"
-  - debug: msg="Reverse DNS for 192.0.2.5 is {{ lookup('dig', '5.2.0.192.in-addr.arpa.', 'qtype=PTR') }}"
-
-By default, the lookup will rely on system-wide configured DNS servers for
-performing the query. It is also possible to explicitly specify DNS servers to
-query using the ``@DNS_SERVER_1,DNS_SERVER_2,...,DNS_SERVER_N`` notation. This
-needs to be passed-in as an additional parameter to the lookup. For example::
-
-  - debug: msg="Querying 198.51.100.23 for IPv4 address for example.com. produces {{ lookup('dig', 'example.com', '@198.51.100.23') }}"
-
-In some cases the DNS records may hold a more complex data structure, or it may
-be useful to obtain the results in a form of a dictionary for future
-processing. The ``dig`` lookup supports parsing of a number of such records,
-with the result being returned as a dictionary. This way it is possible to
-easily access such nested data. This return format can be requested by
-passing-in the ``flat=0`` option to the lookup. For example::
-
-  - debug: msg="XMPP service for gmail.com. is available at {{ item.target }} on port {{ item.port }}"
-    with_items: "{{ lookup('dig', '_xmpp-server._tcp.gmail.com./SRV', 'flat=0', wantlist=True) }}"
-
-Take note that due to the way Ansible lookups work, you must pass the
-``wantlist=True`` argument to the lookup, otherwise Ansible will report errors.
-
-Currently the dictionary results are supported for the following records:
-
-.. note:: *ALL* is not a record per-se, merely the listed fields are available
-          for any record results you retrieve in the form of a dictionary.
-
-==========   =============================================================================
-Record       Fields
-----------   -----------------------------------------------------------------------------
-*ALL*        owner, ttl, type
-A            address
-AAAA         address
-CNAME        target
-DNAME        target
-DLV          algorithm, digest_type, key_tag, digest
-DNSKEY       flags, algorithm, protocol, key
-DS           algorithm, digest_type, key_tag, digest
-HINFO        cpu, os
-LOC          latitude, longitude, altitude, size, horizontal_precision, vertical_precision
-MX           preference, exchange
-NAPTR        order, preference, flags, service, regexp, replacement
-NS           target
-NSEC3PARAM   algorithm, flags, iterations, salt
-PTR          target
-RP           mbox, txt
-SOA          mname, rname, serial, refresh, retry, expire, minimum
-SPF          strings
-SRV          priority, weight, port, target
-SSHFP        algorithm, fp_type, fingerprint
-TLSA         usage, selector, mtype, cert
-TXT          strings
-==========   =============================================================================
-
-.. _mongodb_lookup:
-
-MongoDB Lookup
-``````````````
-.. versionadded:: 2.3
-
-.. warning:: This lookup depends on the `pymongo 2.4+ <http://www.mongodb.org/>`_
-             library.
-
-
-The ``MongoDB`` lookup runs the *find()* command on a given *collection* on a given *MongoDB* server.
-
-The result is a list of jsons, so slightly different from what PyMongo returns. In particular, *timestamps* are converted to epoch integers.
-
-Currently, the following parameters are supported.
-
-===========================  =========   =======   ====================   =======================================================================================================================================================================
-Parameter                    Mandatory   Type      Default Value          Comment
----------------------------  ---------   -------   --------------------   -----------------------------------------------------------------------------------------------------------------------------------------------------------------------
-connection_string            no          string    mongodb://localhost/   Can be any valid MongoDB connection string, supporting authentication, replicasets, etc. More info at https://docs.mongodb.org/manual/reference/connection-string/
-extra_connection_parameters  no          dict      {}                     Dictionary with extra parameters like ssl, ssl_keyfile, maxPoolSize etc... Check the full list here: https://api.mongodb.org/python/current/api/pymongo/mongo_client.html#pymongo.mongo_client.MongoClient
-database                     yes         string                           Name of the database which the query will be made
-collection                   yes         string                           Name of the collection which the query will be made
-filter                       no          dict      [pymongo default]      Criteria of the output Example: { "hostname": "batman" }
-projection                   no          dict      [pymongo default]      Fields you want returned. Example: { "pid": True    , "_id" : False , "hostname" : True }
-skip                         no          integer   [pymongo default]      How many results should be skept
-limit                        no          integer   [pymongo default]      How many results should be shown
-sort                         no          list      [pymongo default]      Sorting rules. Please notice the constats are replaced by strings. [ [ "startTime" , "ASCENDING" ] , [ "age", "DESCENDING" ] ]
-[any find() parameter]       no          [any]     [pymongo default]      Every parameter with exception to *connection_string*, *database* and *collection* are passed to pymongo directly.
-===========================  =========   =======   ====================   =======================================================================================================================================================================
-
-Please check https://api.mongodb.org/python/current/api/pymongo/collection.html?highlight=find#pymongo.collection.Collection.find for more detais.
-
-Since there are too many parameters for this lookup method, below is a sample playbook which shows its usage and a nice way to feed the parameters:
-
-.. code-block:: yaml
-
-    ---
-    - hosts: all
-      gather_facts: false
-
-      vars:
-        mongodb_parameters:
-          #optional parameter, default = "mongodb://localhost/"
-          # connection_string: "mongodb://localhost/"
-          # extra_connection_parameters: { "ssl" : True , "ssl_certfile": /etc/self_signed_certificate.pem" }
-
-          #mandatory parameters
-          database: 'local'
-          collection: "startup_log"
-
-          #optional query  parameters
-          #we accept any parameter from the normal mongodb query.
-          # the official documentation is here
-          # https://api.mongodb.org/python/current/api/pymongo/collection.html?highlight=find#pymongo.collection.Collection.find
-          # filter:  { "hostname": "batman" }
-          projection: { "pid": True    , "_id" : False , "hostname" : True }
-          # skip: 0
-          limit: 1
-          # sort:  [ [ "startTime" , "ASCENDING" ] , [ "age", "DESCENDING" ] ]
-
-      tasks:
-        - debug: msg="Mongo has already started with the following PID [{{ item.pid }}]"
-          with_mongodb: "{{mongodb_parameters}}"
-
-
-
-Sample output:
-
-.. code-block:: shell-session
-
-    mdiez@batman:~/ansible$ ansible-playbook m.yml -i localhost.ini
-
-    PLAY [all] *********************************************************************
-
-    TASK [debug] *******************************************************************
-    Sunday 20 March 2016  22:40:39 +0200 (0:00:00.023)       0:00:00.023 **********
-    ok: [localhost] => (item={u'hostname': u'batman', u'pid': 60639L}) => {
-        "item": {
-            "hostname": "batman",
-            "pid": 60639
-        },
-        "msg": "Mongo has already started with the following PID [60639]"
-    }
-
-    PLAY RECAP *********************************************************************
-    localhost                  : ok=1    changed=0    unreachable=0    failed=0
-
-    Sunday 20 March 2016  22:40:39 +0200 (0:00:00.067)       0:00:00.091 **********
-    ===============================================================================
-    debug ------------------------------------------------------------------- 0.07s
-    mdiez@batman:~/ansible$
-
-.. _etcd_lookup:
-
-The etcd Lookup
-````````````````````
-
-You can you can use  the etcd lookup to query a value from an etcd server. 
-
-Prior to Ansible version 2.5, you could interrogate localmachine by default or use an environment variable to query a remote version 1 server.
-
-Starting with Ansible version 2.5, you can set the etcd host and version directly from your playbook.
-
-==============   =============================================================================
-Parameters       Values
---------------   -----------------------------------------------------------------------------
-url              Default 'http://127.0.0.1:4001'. If ANSIBLE_ETCD_URL is set will override . Added in 2.5
-version          Default 'v1'. If ANSIBLE_ETCD_VERSION is set will override default . Added in 2.5
-validate_certs   Default true
-==============   =============================================================================
-
-Variables set in playbook will override defaults.
-
-Example usage::
-
-    # query localhost etcd ( v1 )
-    - hosts: localhost
-      connection: local
-      tasks:
-       - debug: 
-           msg: "{{ lookup('etcd', 'foo') }} is a value from a locally running etcd"
-
-    # query a remote v2 etcd server
-    # Note "url" option is new in Ansible 2.5
-    - hosts: localhost
-      connection: local
-       - debug:
-           msg: {{lookup('etcd','/tfm/network/config', url='http://192.168.1.21:2379' , version='v2')}}
-
-
-.. _more_lookups:
-
-More Lookups
-````````````
-
-Various *lookup plugins* allow additional ways to iterate over data.  In :doc:`Loops <playbooks_loops>` you will learn
-how to use them to walk over collections of numerous types.  However, they can also be used to pull in data
-from remote sources, such as shell commands or even key value stores. This section will cover lookup plugins in this capacity.
-
-Here are some examples::
-
-    ---
-    - hosts: all
-
-      tasks:
-
-         - debug: msg="{{ lookup('env','HOME') }} is an environment variable"
-
-         - name: lines will iterate over each line from stdout of a command
-           debug: msg="{{ item }} is a line from the result of this command"
-           with_lines: cat /etc/motd
-
-         - debug: msg="{{ lookup('pipe','date') }} is the raw result of running this command"
-
-         - name: Always use quote filter to make sure your variables are safe to use with shell
-           debug: msg="{{ lookup('pipe','getent ' + myuser|quote ) }}"
-
-         - name: Quote variables with_lines also as it executes shell
-           debug: msg="{{ item }} is a line from myfile"
-           with_lines: "cat {{myfile|quote}}"
-
-         - name: redis_kv lookup requires the Python redis package
-           debug: msg="{{ lookup('redis_kv', 'redis://localhost:6379,somekey') }} is value in Redis for somekey"
-
-         - name: dnstxt lookup requires the Python dnspython package
-           debug: msg="{{ lookup('dnstxt', 'example.com') }} is a DNS TXT record for example.com"
-
-         - debug: msg="{{ lookup('template', './some_template.j2') }} is a value from evaluation of this template"
-
-         # Since 2.4, you can pass in variables during evaluation
-         - debug: msg="{{ lookup('template', './some_template.j2', template_vars=dict(x=42)) }} is evaluated with x=42"
-
-         - name: loading a json file from a template as a string
-           debug: msg="{{ lookup('template', './some_json.json.j2', convert_data=False) }} is a value from evaluation of this template"
-
-
-
-         # shelvefile lookup retrieves a string value corresponding to a key inside a Python shelve file
-         - debug: msg="{{ lookup('shelvefile', 'file=path_to_some_shelve_file.db key=key_to_retrieve') }}
-
-         # The following lookups were added in 1.9
-         # url lookup splits lines by default, an option to disable this was added in 2.4
-         - debug: msg="{{item}}"
-           with_url:
-                - 'https://github.com/gremlin.keys'
-
-         # outputs the cartesian product of the supplied lists
-         - debug: msg="{{item}}"
-           with_cartesian:
-                - "{{list1}}"
-                - "{{list2}}"
-                - [1,2,3,4,5,6]
-
-         - name: Added in 2.3 allows using the system's keyring
-           debug: msg={{lookup('keyring','myservice myuser')}}
-
-
-As an alternative, you can also assign lookup plugins to variables or use them elsewhere.
-These macros are evaluated each time they are used in a task (or template)::
-=======
 One way of using lookups is to populate variables. These macros are evaluated each time they are used in a task (or template)::
->>>>>>> 0c416b58
 
     vars:
       motd_value: "{{ lookup('file', '/etc/motd') }}"
