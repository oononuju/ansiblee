# (c) 2015, Jan-Piet Mens <jpmens(at)gmail.com>
#
# This file is part of Ansible
#
# Ansible is free software: you can redistribute it and/or modify
# it under the terms of the GNU General Public License as published by
# the Free Software Foundation, either version 3 of the License, or
# (at your option) any later version.
#
# Ansible is distributed in the hope that it will be useful,
# but WITHOUT ANY WARRANTY; without even the implied warranty of
# MERCHANTABILITY or FITNESS FOR A PARTICULAR PURPOSE.  See the
# GNU General Public License for more details.
#
# You should have received a copy of the GNU General Public License
# along with Ansible.  If not, see <http://www.gnu.org/licenses/>.
from __future__ import (absolute_import, division, print_function)
__metaclass__ = type

from ansible.errors import AnsibleError
from ansible.plugins.lookup import LookupBase
import socket

try:
    import dns.resolver
    import dns.reversename
    from dns.rdatatype import (A, AAAA, CNAME, DLV, DNAME, DNSKEY, DS, HINFO, LOC,
            MX, NAPTR, NS, NSEC3PARAM, PTR, RP, SOA, SPF, SRV, SSHFP, TLSA, TXT)
    import dns.exception
    HAVE_DNSRESOLVER = True
except ImportError:
    HAVE_DNSRESOLVER = False

def make_rdata_dict(rdata):
    ''' While the 'dig' lookup plugin supports anything which dnspython supports
        out of the box, the following supported_types list describes which
        DNS query types we can convert to a dict.

        Note: adding support for RRSIG is hard work. :)
    '''
    supported_types = {
        A           : ['address'],
        AAAA        : ['address'],
        CNAME       : ['target'],
        DNAME       : ['target'],
        DLV         : ['algorithm', 'digest_type', 'key_tag', 'digest'],
        DNSKEY      : ['flags', 'algorithm', 'protocol', 'key'],
        DS          : ['algorithm', 'digest_type', 'key_tag', 'digest'],
        HINFO       : ['cpu', 'os'],
        LOC         : ['latitude', 'longitude', 'altitude', 'size', 'horizontal_precision', 'vertical_precision'],
        MX          : ['preference', 'exchange'],
        NAPTR       : ['order', 'preference', 'flags', 'service', 'regexp', 'replacement'],
        NS          : ['target'],
        NSEC3PARAM  : ['algorithm', 'flags', 'iterations', 'salt'],
        PTR         : ['target'],
        RP          : ['mbox', 'txt'],
        # RRSIG       : ['algorithm', 'labels', 'original_ttl', 'expiration', 'inception', 'signature'],
        SOA         : ['mname', 'rname', 'serial', 'refresh', 'retry', 'expire', 'minimum'],
        SPF         : ['strings'],
        SRV         : ['priority', 'weight', 'port', 'target'],
        SSHFP       : ['algorithm', 'fp_type', 'fingerprint'],
        TLSA        : ['usage', 'selector', 'mtype', 'cert'],
        TXT         : ['strings'],
    }

    rd = {}

    if rdata.rdtype in supported_types:
        fields = supported_types[rdata.rdtype]
        for f in fields:
            val     = rdata.__getattribute__(f)

            if type(val) == dns.name.Name:
                val = dns.name.Name.to_text(val)

            if rdata.rdtype == DLV and f == 'digest':
                val = dns.rdata._hexify(rdata.digest).replace(' ', '')
            if rdata.rdtype == DS and f == 'digest':
                val = dns.rdata._hexify(rdata.digest).replace(' ', '')
            if rdata.rdtype == DNSKEY and f == 'key':
                val = dns.rdata._base64ify(rdata.key).replace(' ', '')
            if rdata.rdtype == NSEC3PARAM and f == 'salt':
                val = dns.rdata._hexify(rdata.salt).replace(' ', '')
            if rdata.rdtype == SSHFP and f == 'fingerprint':
                val = dns.rdata._hexify(rdata.fingerprint).replace(' ', '')
            if rdata.rdtype == TLSA and f == 'cert':
                val = dns.rdata._hexify(rdata.cert).replace(' ', '')


            rd[f]   = val

    return rd

# ==============================================================
# dig: Lookup DNS records
#
# --------------------------------------------------------------

class LookupModule(LookupBase):

    def run(self, terms, variables=None, **kwargs):

        '''
        terms contains a string with things to `dig' for. We support the
        following formats:
            example.com                                     # A record
            example.com  qtype=A                            # same
            example.com/TXT                                 # specific qtype
            example.com  qtype=txt                          # same
            192.0.2.23/PTR                                 # reverse PTR
              ^^ shortcut for 23.2.0.192.in-addr.arpa/PTR
            example.net/AAAA  @nameserver                   # query specified server
                               ^^^ can be comma-sep list of names/addresses

            ... flat=0                                      # returns a dict; default is 1 == string
        '''

<<<<<<< HEAD
        if HAVE_DNSRESOLVER:
            # Create Resolver object so that we can set NS if necessary
            myres = dns.resolver.Resolver()
            edns_size = 4096
            myres.use_edns(0, ednsflags=dns.flags.DO, payload=edns_size)
=======
        if HAVE_DNS is False:
            raise AnsibleError("Can't LOOKUP(dig): module dns.resolver is not installed")
>>>>>>> ebfc7bac


        domain = None
        qtype  = 'A'
        flat   = True

        for t in terms:
            if t.startswith('@'):       # e.g. "@10.0.1.2,192.0.2.1" is ok.
                if HAVE_DNSRESOLVER == False:
                    raise AnsibleError("Can't LOOKUP(dig): module dns.resolver is required to specify nameserver")
                nsset = t[1:].split(',')
                nameservers = []
                for ns in nsset:
                    # Check if we have a valid IP address. If so, use that, otherwise
                    # try to resolve name to address using system's resolver. If that
                    # fails we bail out.
                    try:
                        socket.inet_aton(ns)
                        nameservers.append(ns)
                    except:
                        try:
                            nsaddr = dns.resolver.query(ns)[0].address
                            nameservers.append(nsaddr)
                        except Exception as e:
                            raise AnsibleError("dns lookup NS: ", str(e))
                    myres.nameservers = nameservers
                continue
            if '=' in t:
                try:
                    opt, arg = t.split('=')
                except:
                    pass

                if opt == 'qtype':
                    qtype = arg.upper()
                elif opt == 'flat':
                    flat = int(arg)

                continue

            if '/' in t:
                try:
                    domain, qtype = t.split('/')
                except:
                    domain = t
            else:
                domain = t

        # print "--- domain = {0} qtype={1}".format(domain, qtype)

        ret = []

        if HAVE_DNSRESOLVER == False and domain and qtype.upper() == 'A' and flat:
            ret.append(socket.gethostbyname(domain.rstrip('.')))

        #this is as far as we could go without dns.resolver
        elif HAVE_DNSRESOLVER == False:
            raise AnsibleError("Can't LOOKUP(dig): module dns.resolver is required for this request")

        else:
            if qtype.upper() == 'PTR':
                try:
                    n = dns.reversename.from_address(domain)
                    domain = n.to_text()
                except dns.exception.SyntaxError:
                    pass
                except Exception as e:
                    raise AnsibleError("dns.reversename unhandled exception", str(e))

            try:
                answers = myres.query(domain, qtype)
                for rdata in answers:
                    s = rdata.to_text()
                    if qtype.upper() == 'TXT':
                        s = s[1:-1]  # Strip outside quotes on TXT rdata

                    if flat:
                        ret.append(s)
                    else:
                        try:
                            rd = make_rdata_dict(rdata)
                            rd['owner']     = answers.canonical_name.to_text()
                            rd['type']      = dns.rdatatype.to_text(rdata.rdtype)
                            rd['ttl']       = answers.rrset.ttl

                            ret.append(rd)
                        except Exception as e:
                            ret.append(str(e))

            except dns.resolver.NXDOMAIN:
                ret.append('NXDOMAIN')
            except dns.resolver.NoAnswer:
                ret.append("")
            except dns.resolver.Timeout:
                ret.append('')
            except dns.exception.DNSException as e:
                raise AnsibleError("dns.resolver unhandled exception", e)

        return ret<|MERGE_RESOLUTION|>--- conflicted
+++ resolved
@@ -115,17 +115,11 @@
             ... flat=0                                      # returns a dict; default is 1 == string
         '''
 
-<<<<<<< HEAD
         if HAVE_DNSRESOLVER:
             # Create Resolver object so that we can set NS if necessary
             myres = dns.resolver.Resolver()
             edns_size = 4096
             myres.use_edns(0, ednsflags=dns.flags.DO, payload=edns_size)
-=======
-        if HAVE_DNS is False:
-            raise AnsibleError("Can't LOOKUP(dig): module dns.resolver is not installed")
->>>>>>> ebfc7bac
-
 
         domain = None
         qtype  = 'A'
