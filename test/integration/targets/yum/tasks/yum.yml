# UNINSTALL 'yum-utils'
#  The `yum` module has the smarts to auto-install `yum-utils`.  To test, we
#  will first uninstall `yum-utils`.
- name: check yum-utils with rpm
  shell: rpm -q yum-utils
  register: rpm_result
  ignore_errors: true

# Don't uninstall yum-utils with the `yum` module, it would be bad.  The `yum`
# module does some `repoquery` magic after removing a package.  It fails when you
# remove `yum-utils.
- name: uninstall yum-utils with shell
  shell: yum -y remove yum-utils
  when: rpm_result|success

# UNINSTALL
#   With 'yum-utils' uninstalled, the first call to 'yum' should install
#   yum-utils.
- name: uninstall sos
  yum: name=sos state=removed
  register: yum_result

- name: check sos with rpm
  shell: rpm -q sos
  failed_when: False
  register: rpm_result

- debug: var=yum_result
- debug: var=rpm_result

- name: verify uninstallation of sos
  assert:
    that:
        - "yum_result.rc == 0"
        - "rpm_result.rc == 1"

# UNINSTALL AGAIN
- name: uninstall sos again
  yum: name=sos state=removed
  register: yum_result

- name: verify no change on re-uninstall
  assert:
    that:
        - "not yum_result.changed"

# INSTALL
- name: install sos
  yum: name=sos state=present
  register: yum_result

- name: check sos with rpm
  shell: rpm -q sos
  failed_when: False
  register: rpm_result

- debug: var=yum_result
- debug: var=rpm_result

- name: verify installation of sos
  assert:
    that:
        - "yum_result.rc == 0"
        - "yum_result.changed"
        - "rpm_result.rc == 0"

- name: verify yum module outputs
  assert:
    that:
        - "'changed' in yum_result"
        - "'msg' in yum_result"
        - "'rc' in yum_result"
        - "'results' in yum_result"

# INSTALL AGAIN
- name: install sos again
  yum: name=sos state=present
  register: yum_result

- name: verify no change on second install
  assert:
    that:
        - "not yum_result.changed"

# Multiple packages
- name: uninstall sos and sharutils
  yum: name=sos,sharutils state=removed
  register: yum_result

- name: check sos with rpm
  shell: rpm -q sos
  failed_when: False
  register: rpm_sos_result

- name: check sharutils with rpm
  shell: rpm -q sharutils
  failed_when: False
  register: rpm_sharutils_result

- name: verify packages installed
  assert:
    that:
        - "rpm_sos_result.rc != 0"
        - "rpm_sharutils_result.rc != 0"

- name: install sos and sharutils as comma separated
  yum: name=sos,sharutils state=present
  register: yum_result

- name: check sos with rpm
  shell: rpm -q sos
  failed_when: False
  register: rpm_sos_result

- name: check sharutils with rpm
  shell: rpm -q sharutils
  failed_when: False
  register: rpm_sharutils_result

- name: verify packages installed
  assert:
    that:
        - "yum_result.rc == 0"
        - "yum_result.changed"
        - "rpm_sos_result.rc == 0"
        - "rpm_sharutils_result.rc == 0"

- name: uninstall sos and sharutils
  yum: name=sos,sharutils state=removed
  register: yum_result

- name: install sos and sharutils as list
  yum:
    name:
      - sos
      - sharutils
    state: present
  register: yum_result

- name: check sos with rpm
  shell: rpm -q sos
  failed_when: False
  register: rpm_sos_result

- name: check sharutils with rpm
  shell: rpm -q sharutils
  failed_when: False
  register: rpm_sharutils_result

- name: verify packages installed
  assert:
    that:
        - "yum_result.rc == 0"
        - "yum_result.changed"
        - "rpm_sos_result.rc == 0"
        - "rpm_sharutils_result.rc == 0"

- name: uninstall sos and sharutils
  yum: name=sos,sharutils state=removed
  register: yum_result

- name: install sos and sharutils as comma separated with spaces
  yum:
    name: "sos, sharutils"
    state: present
  register: yum_result

- name: check sos with rpm
  shell: rpm -q sos
  failed_when: False
  register: rpm_sos_result

- name: check sos with rpm
  shell: rpm -q sharutils
  failed_when: False
  register: rpm_sharutils_result

- name: verify packages installed
  assert:
    that:
        - "yum_result.rc == 0"
        - "yum_result.changed"
        - "rpm_sos_result.rc == 0"
        - "rpm_sharutils_result.rc == 0"

- name: uninstall sos and sharutils
  yum: name=sos,sharutils state=removed

- name: install non-existent rpm 
  yum: name="{{ item }}"
  with_items:
  - does-not-exist
  register: non_existent_rpm
  ignore_errors: True

- name: check non-existent rpm install failed
  assert:
    that:
    - non_existent_rpm|failed

# Install in installroot='/'
- name: install sos
  yum: name=sos state=present installroot='/'
  register: yum_result

- name: check sos with rpm
  shell: rpm -q sos --root=/
  failed_when: False
  register: rpm_result

- debug: var=yum_result
- debug: var=rpm_result

- name: verify installation of sos
  assert:
    that:
        - "yum_result.rc == 0"
        - "yum_result.changed"
        - "rpm_result.rc == 0"

- name: verify yum module outputs
  assert:
    that:
        - "'changed' in yum_result"
        - "'msg' in yum_result"
        - "'rc' in yum_result"
        - "'results' in yum_result"

- name: uninstall sos
<<<<<<< HEAD
  yum: name=sos installroot='/'
=======
  yum:
    name: sos
    installroot: '/'
    state: removed
>>>>>>> cba66dfe
  register: yum_result<|MERGE_RESOLUTION|>--- conflicted
+++ resolved
@@ -227,12 +227,8 @@
         - "'results' in yum_result"
 
 - name: uninstall sos
-<<<<<<< HEAD
   yum: name=sos installroot='/'
-=======
-  yum:
-    name: sos
+  register: yum_result
     installroot: '/'
     state: removed
->>>>>>> cba66dfe
   register: yum_result