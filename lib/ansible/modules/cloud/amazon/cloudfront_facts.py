--- conflicted
+++ resolved
@@ -236,11 +236,7 @@
             self.module.fail_json(msg="Region must be specified as a parameter, in AWS_DEFAULT_REGION environment variable or in boto configuration file")
         except Exception as e:
             self.module.fail_json(msg="Can't establish connection - " + str(e),
-<<<<<<< HEAD
-                                  exception=traceback.format_exc(e))
-=======
-                                  exception=traceback.format_exc())
->>>>>>> b143fdea
+                                  exception=traceback.format_exc())
 
     def get_distribution(self, distribution_id):
         try:
@@ -248,11 +244,7 @@
             return self.paginated_response(func)
         except Exception as e:
             self.module.fail_json(msg="Error describing distribution - " + str(e),
-<<<<<<< HEAD
-                                  exception=traceback.format_exc(e))
-=======
-                                  exception=traceback.format_exc())
->>>>>>> b143fdea
+                                  exception=traceback.format_exc())
 
     def get_distribution_config(self, distribution_id):
         try:
@@ -260,11 +252,7 @@
             return self.paginated_response(func)
         except Exception as e:
             self.module.fail_json(msg="Error describing distribution configuration - " + str(e),
-<<<<<<< HEAD
-                                  exception=traceback.format_exec(e))
-=======
                                   exception=traceback.format_exec())
->>>>>>> b143fdea
 
     def get_origin_access_identity(self, origin_access_identity_id):
         try:
@@ -272,11 +260,7 @@
             return self.paginated_response(func)
         except Exception as e:
             self.module.fail_json(msg="Error describing origin access identity - " + str(e),
-<<<<<<< HEAD
-                                  exception=traceback.format_exc(e))
-=======
-                                  exception=traceback.format_exc())
->>>>>>> b143fdea
+                                  exception=traceback.format_exc())
 
     def get_origin_access_identity_config(self, origin_access_identity_id):
         try:
@@ -284,11 +268,7 @@
             return self.paginated_response(func)
         except Exception as e:
             self.module.fail_json(msg="Error describing origin access identity configuration - " + str(e),
-<<<<<<< HEAD
-                                  exception=traceback.format_exc(e))
-=======
-                                  exception=traceback.format_exc())
->>>>>>> b143fdea
+                                  exception=traceback.format_exc())
 
     def get_invalidation(self, distribution_id, invalidation_id):
         try:
@@ -296,11 +276,7 @@
             return self.paginated_response(func)
         except Exception as e:
             self.module.fail_json(msg="Error describing invalidation - " + str(e),
-<<<<<<< HEAD
-                                  exception=traceback.format_exc(e))
-=======
-                                  exception=traceback.format_exc())
->>>>>>> b143fdea
+                                  exception=traceback.format_exc())
 
     def get_streaming_distribution(self, distribution_id):
         try:
@@ -308,11 +284,7 @@
             return self.paginated_response(func)
         except Exception as e:
             self.module.fail_json(msg="Error describing streaming distribution - " + str(e),
-<<<<<<< HEAD
-                                  exception=traceback.format_exc(e))
-=======
-                                  exception=traceback.format_exc())
->>>>>>> b143fdea
+                                  exception=traceback.format_exc())
 
     def get_streaming_distribution_config(self, distribution_id):
         try:
@@ -320,11 +292,7 @@
             return self.paginated_response(func)
         except Exception as e:
             self.module.fail_json(msg="Error describing streaming distribution - " + str(e),
-<<<<<<< HEAD
-                                  exception=traceback.format_exc(e))
-=======
-                                  exception=traceback.format_exc())
->>>>>>> b143fdea
+                                  exception=traceback.format_exc())
 
     def list_origin_access_identities(self):
         try:
@@ -335,11 +303,7 @@
             return {}
         except Exception as e:
             self.module.fail_json(msg="Error listing cloud front origin access identities - " + str(e),
-<<<<<<< HEAD
-                                  exception=traceback.format_exc(e))
-=======
-                                  exception=traceback.format_exc())
->>>>>>> b143fdea
+                                  exception=traceback.format_exc())
 
     def list_distributions(self, keyed=True):
         try:
@@ -354,11 +318,7 @@
             return self.keyed_list_helper(distribution_list)
         except Exception as e:
             self.module.fail_json(msg="Error listing distributions - " + str(e),
-<<<<<<< HEAD
-                                  exception=traceback.format_exc(e))
-=======
-                                  exception=traceback.format_exc())
->>>>>>> b143fdea
+                                  exception=traceback.format_exc())
 
     def list_distributions_by_web_acl_id(self, web_acl_id):
         try:
@@ -371,11 +331,7 @@
             return self.keyed_list_helper(distribution_list)
         except Exception as e:
             self.module.fail_json(msg="Error listing distributions by web acl id - " + str(e),
-<<<<<<< HEAD
-                                  exception=traceback.format_exc(e))
-=======
-                                  exception=traceback.format_exc())
->>>>>>> b143fdea
+                                  exception=traceback.format_exc())
 
     def list_invalidations(self, distribution_id):
         try:
@@ -386,11 +342,7 @@
             return {}
         except Exception as e:
             self.module.fail_json(msg="Error listing invalidations - " + str(e),
-<<<<<<< HEAD
-                                  exception=traceback.format_exc(e))
-=======
-                                  exception=traceback.format_exc())
->>>>>>> b143fdea
+                                  exception=traceback.format_exc())
 
     def list_streaming_distributions(self, keyed=True):
         try:
@@ -405,11 +357,7 @@
             return self.keyed_list_helper(streaming_distribution_list)
         except Exception as e:
             self.module.fail_json(msg="Error listing streaming distributions - " + str(e),
-<<<<<<< HEAD
-                                  exception=traceback.format_exc(e))
-=======
-                                  exception=traceback.format_exc())
->>>>>>> b143fdea
+                                  exception=traceback.format_exc())
 
     def summary(self):
         summary_dict = {}
@@ -430,11 +378,7 @@
             return origin_access_identity_list
         except Exception as e:
             self.module.fail_json(msg="Error generating summary of origin access identities - " + str(e),
-<<<<<<< HEAD
-                                  exception=traceback.format_exc(e))
-=======
-                                  exception=traceback.format_exc())
->>>>>>> b143fdea
+                                  exception=traceback.format_exc())
 
     def summary_get_distribution_list(self, streaming=False):
         try:
@@ -460,11 +404,7 @@
             return distribution_list
         except Exception as e:
             self.module.fail_json(msg="Error generating summary of distributions - " + str(e),
-<<<<<<< HEAD
-                                  exception=traceback.format_exc(e))
-=======
-                                  exception=traceback.format_exc())
->>>>>>> b143fdea
+                                  exception=traceback.format_exc())
 
     def get_etag_from_distribution_id(self, distribution_id, streaming):
         distribution = {}
@@ -483,11 +423,7 @@
             return invalidation_ids
         except Exception as e:
             self.module.fail_json(msg="Error getting list of invalidation ids - " + str(e),
-<<<<<<< HEAD
-                                  exception=traceback.format_exc(e))
-=======
-                                  exception=traceback.format_exc())
->>>>>>> b143fdea
+                                  exception=traceback.format_exc())
 
     def get_distribution_id_from_domain_name(self, domain_name):
         try:
@@ -503,11 +439,7 @@
             return distribution_id
         except Exception as e:
             self.module.fail_json(msg="Error getting distribution id from domain name - " + str(e),
-<<<<<<< HEAD
-                                  exception=traceback.format_exc(e))
-=======
-                                  exception=traceback.format_exc())
->>>>>>> b143fdea
+                                  exception=traceback.format_exc())
 
     def get_aliases_from_distribution_id(self, distribution_id):
         aliases = []
@@ -521,11 +453,7 @@
             return aliases
         except Exception as e:
             self.module.fail_json(msg="Error getting list of aliases from distribution_id - " + str(e),
-<<<<<<< HEAD
-                                  exception=traceback.format_exc(e))
-=======
-                                  exception=traceback.format_exc())
->>>>>>> b143fdea
+                                  exception=traceback.format_exc())
 
     def paginated_response(self, func, result_key=""):
         '''
