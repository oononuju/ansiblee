# test code
# (c) 2014, Michael DeHaan <michael.dehaan@gmail.com>

# This file is part of Ansible
#
# Ansible is free software: you can redistribute it and/or modify
# it under the terms of the GNU General Public License as published by
# the Free Software Foundation, either version 3 of the License, or
# (at your option) any later version.
#
# Ansible is distributed in the hope that it will be useful,
# but WITHOUT ANY WARRANTY; without even the implied warranty of
# MERCHANTABILITY or FITNESS FOR A PARTICULAR PURPOSE.  See the
# GNU General Public License for more details.
#
# You should have received a copy of the GNU General Public License
# along with Ansible.  If not, see <http://www.gnu.org/licenses/>.

- name: a dummy task to test the changed and success filters
  shell: echo hi
  register: some_registered_var

- debug:
    var: some_registered_var

- name: Verify that we workaround a py26 json bug
  template:
    src: py26json.j2
    dest: "{{ output_dir }}/py26json.templated"
    mode: 0644

- name: 9851 - Verify that we don't trigger https://github.com/ansible/ansible/issues/9851
  copy:
    content: " [{{ item | to_nice_json }}]"
    dest: "{{ output_dir }}/9851.out"
  with_items:
  - {"k": "Quotes \"'\n"}

- name: 9851 - copy known good output into place
  copy:
    src: 9851.txt
    dest: "{{ output_dir }}/9851.txt"

- name: 9851 - Compare generated json to known good
  shell: diff -w {{ output_dir }}/9851.out {{ output_dir }}/9851.txt
  register: diff_result_9851

- name: 9851 - verify generated file matches known good
  assert:
    that:
        - 'diff_result_9851.stdout == ""'

- name: fill in a basic template
  template:
    src: foo.j2
    dest: "{{ output_dir }}/foo.templated"
    mode: 0644
  register: template_result

- name: copy known good into place
  copy:
    src: foo.txt
    dest: "{{ output_dir }}/foo.txt"

- name: compare templated file to known good
  shell: diff -w {{ output_dir }}/foo.templated {{ output_dir }}/foo.txt
  register: diff_result

- name: verify templated file matches known good
  assert:
    that:
      - 'diff_result.stdout == ""'

- name: Verify human_readable
  tags: "human_readable"
  assert:
    that:
      - '"1.00 Bytes" == 1|human_readable'
      - '"1.00 bits" == 1|human_readable(isbits=True)'
      - '"10.00 KB" == 10240|human_readable'
      - '"97.66 MB" == 102400000|human_readable'
      - '"0.10 GB" == 102400000|human_readable(unit="G")'
      - '"0.10 Gb" == 102400000|human_readable(isbits=True, unit="G")'

- name: Verify human_to_bytes
  tags: "human_to_bytes"
  assert:
    that:
      - "{{'0'|human_to_bytes}}        == 0"
      - "{{'0.1'|human_to_bytes}}      == 0"
      - "{{'0.9'|human_to_bytes}}      == 1"
      - "{{'1'|human_to_bytes}}        == 1"
      - "{{'10.00 KB'|human_to_bytes}} == 10240"
      - "{{   '11 MB'|human_to_bytes}} == 11534336"
      - "{{  '1.1 GB'|human_to_bytes}} == 1181116006"
      - "{{'10.00 Kb'|human_to_bytes(isbits=True)}} == 10240"

- name: Verify human_to_bytes (bad string)
  set_fact:
    bad_string: "{{ '10.00 foo' | human_to_bytes }}"
  ignore_errors: yes
  tags: human_to_bytes
  register: _human_bytes_test

- name: Verify human_to_bytes (bad string)
  tags: human_to_bytes
  assert:
    that: "{{_human_bytes_test.failed}}"

- name: Test extract
  assert:
    that:
      - '"c" == 2 | extract(["a", "b", "c"])'
      - '"b" == 1 | extract(["a", "b", "c"])'
      - '"a" == 0 | extract(["a", "b", "c"])'

- name: Container lookups with extract
  assert:
    that:
      - "'x' == [0]|map('extract',['x','y'])|list|first"
      - "'y' == [1]|map('extract',['x','y'])|list|first"
      - "42 == ['x']|map('extract',{'x':42,'y':31})|list|first"
      - "31 == ['x','y']|map('extract',{'x':42,'y':31})|list|last"
      - "'local' == ['localhost']|map('extract',hostvars,'ansible_connection')|list|first"
      - "'local' == ['localhost']|map('extract',hostvars,['ansible_connection'])|list|first"
  # map was added to jinja2 in version 2.7
  when: "{{ ( lookup('pipe', '{{ ansible_python[\"executable\"] }} -c \"import jinja2; print(jinja2.__version__)\"')  is version('2.7', '>=') ) }}"

- name: Test json_query filter
  assert:
    that:
      - "users | json_query('[*].hosts[].host') == ['host_a', 'host_b', 'host_c', 'host_d']"

- name: Test hash filter
  assert:
    that:
      - '"{{ "hash" | hash("sha1") }}" == "2346ad27d7568ba9896f1b7da6b5991251debdf2"'
      - '"{{ "café" | hash("sha1") }}" == "f424452a9673918c6f09b0cdd35b20be8e6ae7d7"'

- debug:
    var: "'http://mary:MySecret@www.acme.com:9000/dir/index.html?query=term#fragment' | urlsplit"
    verbosity: 1
  tags: debug

- name: Test urlsplit filter
  assert:
    that:
      - "'http://mary:MySecret@www.acme.com:9000/dir/index.html?query=term#fragment' | urlsplit('fragment') == 'fragment'"
      - "'http://mary:MySecret@www.acme.com:9000/dir/index.html?query=term#fragment' | urlsplit('hostname') == 'www.acme.com'"
      - "'http://mary:MySecret@www.acme.com:9000/dir/index.html?query=term#fragment' | urlsplit('netloc') == 'mary:MySecret@www.acme.com:9000'"
      - "'http://mary:MySecret@www.acme.com:9000/dir/index.html?query=term#fragment' | urlsplit('path') == '/dir/index.html'"
      - "'http://mary:MySecret@www.acme.com:9000/dir/index.html?query=term#fragment' | urlsplit('port') == 9000"
      - "'http://mary:MySecret@www.acme.com:9000/dir/index.html?query=term#fragment' | urlsplit('query') == 'query=term'"
      - "'http://mary:MySecret@www.acme.com:9000/dir/index.html?query=term#fragment' | urlsplit('scheme') == 'http'"
      - "'http://mary:MySecret@www.acme.com:9000/dir/index.html?query=term#fragment' | urlsplit('username') == 'mary'"
      - "'http://mary:MySecret@www.acme.com:9000/dir/index.html?query=term#fragment' | urlsplit('password') == 'MySecret'"
      - "'http://mary:MySecret@www.acme.com:9000/dir/index.html?query=term#fragment' | urlsplit == { 'fragment': 'fragment', 'hostname': 'www.acme.com', 'netloc': 'mary:MySecret@www.acme.com:9000', 'password': 'MySecret', 'path': '/dir/index.html', 'port': 9000, 'query': 'query=term', 'scheme': 'http', 'username': 'mary' }"


- name: Test urlsplit filter bad argument
  debug:
    var: "'http://www.acme.com:9000/dir/index.html' | urlsplit('bad_filter')"
  register: _bad_urlsplit_filter
  ignore_errors: yes

- name: Verify urlsplit filter showed an error message
  assert:
    that:
<<<<<<< HEAD
      - _bad_urlsplit_filter is failed
      - "'unknown URL component' in _bad_urlsplit_filter.msg"
=======
      - _bad_urlsplit_filter | failed
      - "'unknown URL component' in _bad_urlsplit_filter.msg"


# Test for lib/ansible/plugins/filter/wrap.py
- name: Test quote wrappers
  assert:
    that:
      - some_var | wrap(item) == item ~ 'hello' ~ item
      - some_list | wrap_list(item) == [ item ~ 'hello' ~ item, item ~ 'world' ~ item ]
  with_items:
    - \'
    - \"
>>>>>>> 07506ee3
<|MERGE_RESOLUTION|>--- conflicted
+++ resolved
@@ -166,11 +166,7 @@
 - name: Verify urlsplit filter showed an error message
   assert:
     that:
-<<<<<<< HEAD
       - _bad_urlsplit_filter is failed
-      - "'unknown URL component' in _bad_urlsplit_filter.msg"
-=======
-      - _bad_urlsplit_filter | failed
       - "'unknown URL component' in _bad_urlsplit_filter.msg"
 
 
@@ -182,5 +178,4 @@
       - some_list | wrap_list(item) == [ item ~ 'hello' ~ item, item ~ 'world' ~ item ]
   with_items:
     - \'
-    - \"
->>>>>>> 07506ee3
+    - \"