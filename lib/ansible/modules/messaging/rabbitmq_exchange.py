--- conflicted
+++ resolved
@@ -158,7 +158,6 @@
     if change_required:
         if module.params['state'] == 'present':
             r = requests.put(
-<<<<<<< HEAD
                     url,
                     auth = (module.params['login_user'],module.params['login_password']),
                     headers = { "content-type": "application/json"},
@@ -172,19 +171,6 @@
                     verify=module.params['cacert'],
                     cert=(module.params['cert'], module.params['key'])
                 )
-=======
-                url,
-                auth = (module.params['login_user'],module.params['login_password']),
-                headers = { "content-type": "application/json"},
-                data = json.dumps({
-                    "durable": module.params['durable'],
-                    "auto_delete": module.params['auto_delete'],
-                    "internal": module.params['internal'],
-                    "type": module.params['exchange_type'],
-                    "arguments": module.params['arguments']
-                    })
-            )
->>>>>>> 5576cc67
         elif module.params['state'] == 'absent':
             r = requests.delete( url, auth = (module.params['login_user'],module.params['login_password']),
                                 verify=module.params['cacert'], cert=(module.params['cert'], module.params['key']))
@@ -208,12 +194,9 @@
             name = module.params['name']
         )
 
-<<<<<<< HEAD
 # import module snippets
 from ansible.module_utils.basic import *
 from ansible.module_utils.rabbitmq import *
-=======
->>>>>>> 5576cc67
 
 if __name__ == '__main__':
     main()