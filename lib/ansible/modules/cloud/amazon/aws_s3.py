--- conflicted
+++ resolved
@@ -680,34 +680,6 @@
 
 
 def main():
-<<<<<<< HEAD
-    argument_spec = ec2_argument_spec()
-    argument_spec.update(
-        dict(
-            bucket=dict(required=True),
-            dest=dict(default=None, type='path'),
-            encrypt=dict(default=True, type='bool'),
-            encryption_mode=dict(choices=['AES256', 'aws:kms'], default='AES256'),
-            expiry=dict(default=600, type='int', aliases=['expiration']),
-            headers=dict(type='dict'),
-            marker=dict(default=""),
-            max_keys=dict(default=1000, type='int'),
-            metadata=dict(type='dict'),
-            mode=dict(choices=['get', 'put', 'delete', 'create', 'geturl', 'getstr', 'delobj', 'list', 'listextended'], required=True),
-            object=dict(),
-            permission=dict(type='list', default=['private']),
-            version=dict(default=None),
-            overwrite=dict(aliases=['force'], default='always'),
-            prefix=dict(default=""),
-            retries=dict(aliases=['retry'], type='int', default=0),
-            s3_url=dict(aliases=['S3_URL']),
-            dualstack=dict(default='no', type='bool'),
-            rgw=dict(default='no', type='bool'),
-            src=dict(),
-            ignore_nonexistent_bucket=dict(default=False, type='bool'),
-            encryption_kms_key_id=dict()
-        ),
-=======
     argument_spec = dict(
         bucket=dict(required=True),
         dest=dict(default=None, type='path'),
@@ -718,7 +690,7 @@
         marker=dict(default=""),
         max_keys=dict(default=1000, type='int'),
         metadata=dict(type='dict'),
-        mode=dict(choices=['get', 'put', 'delete', 'create', 'geturl', 'getstr', 'delobj', 'list'], required=True),
+        mode=dict(choices=['get', 'put', 'delete', 'create', 'geturl', 'getstr', 'delobj', 'list', 'listextended'], required=True),
         object=dict(),
         permission=dict(type='list', default=['private']),
         version=dict(default=None),
@@ -731,7 +703,6 @@
         src=dict(),
         ignore_nonexistent_bucket=dict(default=False, type='bool'),
         encryption_kms_key_id=dict()
->>>>>>> 0e9f0020
     )
     module = AnsibleAWSModule(
         argument_spec=argument_spec,
