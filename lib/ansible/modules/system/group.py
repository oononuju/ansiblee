--- conflicted
+++ resolved
@@ -250,11 +250,6 @@
         return (None, '', '')
 
 
-<<<<<<< HEAD
-=======
-# ===========================================
-
->>>>>>> 4afb3bf7
 class DarwinGroup(Group):
     """
     This is a Mac OS X Darwin Group manipulation class.
@@ -413,17 +408,10 @@
 def main():
     module = AnsibleModule(
         argument_spec=dict(
-<<<<<<< HEAD
-            state=dict(default='present', choices=['present', 'absent'], type='str'),
-            name=dict(required=True, type='str'),
-            gid=dict(default=None, type='str'),
-            system=dict(default=False, type='bool'),
-=======
             state=dict(type='str', default='present', choices=['absent', 'present']),
             name=dict(type='str', required=True),
             gid=dict(type='str'),
             system=dict(type='bool', default=False),
->>>>>>> 4afb3bf7
         ),
         supports_check_mode=True,
     )
