--- conflicted
+++ resolved
@@ -654,18 +654,11 @@
                         module.set_fs_attributes_if_different(tmp_file_args, False, mkdir_diff, expand=False)
                         update_timestamp_for_file(file_args['path'], mtime, atime, mkdir_diff)
         except Exception as e:
-<<<<<<< HEAD
-            raise AnsibleModuleError(results={'msg': 'There was an issue creating %s as requested:'
-                                                     ' %s' % (curpath, to_native(e)),
-                                              'path': path})
-        return {'path': path, 'changed': True, 'diff': mkdir_diffs}
-=======
             module.fail_json(
                 msg=f"There was an issue creating {curpath} as requested: {to_native(e)}",
                 path=path
             )
-        return {'path': path, 'changed': changed, 'diff': diff}
->>>>>>> c734ac21
+        return {'path': path, 'changed': True, 'diff': mkdir_diffs}
 
     elif prev_state != 'directory':
         # We already know prev_state is not 'absent', therefore it exists in some form.
