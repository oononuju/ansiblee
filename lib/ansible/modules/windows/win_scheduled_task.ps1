#!powershell
# This file is part of Ansible
#
# Copyright 2015, Peter Mounce <public@neverrunwithscissors.com>
# Michael Perzel <michaelperzel@gmail.com>
#
# Ansible is free software: you can redistribute it and/or modify
# it under the terms of the GNU General Public License as published by
# the Free Software Foundation, either version 3 of the License, or
# (at your option) any later version.
#
# Ansible is distributed in the hope that it will be useful,
# but WITHOUT ANY WARRANTY; without even the implied warranty of
# MERCHANTABILITY or FITNESS FOR A PARTICULAR PURPOSE.  See the
# GNU General Public License for more details.
#
# You should have received a copy of the GNU General Public License
# along with Ansible.  If not, see <http://www.gnu.org/licenses/>.

$ErrorActionPreference = "Stop"

# WANT_JSON
# POWERSHELL_COMMON

$result = @{
    changed = $false
}

function Invoke-TaskPathCheck {
    [CmdletBinding(SupportsShouldProcess=$true)]
    param($Path, [Switch]$Remove)

    $pathResults = @{
        PathExists = $null
        RemovedPath = $false
    }

    if ($path -ne "\") {
        $trimmedPath = $Path.TrimEnd("\")
    }
    else {
        $trimmedPath = $Path
    }

    $scheduleObject = New-Object -ComObject Schedule.Service
    $scheduleObject.Connect()

    try {
        $targetFolder = $scheduleObject.GetFolder($trimmedPath)
        $pathResults.PathExists = $true
    }
    catch {
        $pathResults.PathExists = $false
    }

    if ($Remove -and $pathResults.PathExists) {
        $childFolders = $targetFolder.GetFolders($null)
        $childTasks = $targetFolder.GetTasks($null)

        if ($childFolders.Count -eq 0 -and $childTasks.Count -eq 0) {
            if ($PSCmdlet.ShouldProcess($trimmedPath, "Remove task path")) {
                $rootFolder = $scheduleObject.GetFolder("\")
                $rootFolder.DeleteFolder($trimmedPath, $null)
            }
            $pathResults.RemovedPath = $true
        }
    }

    return $pathResults
}

$params = Parse-Args $args -supports_check_mode $true
$check_mode = Get-AnsibleParam -obj $params -name "_ansible_check_mode" -type "bool" -default $false

$arguments = Get-AnsibleParam -obj $params -name "arguments" -type "str" -aliases "argument"
$description = Get-AnsibleParam -obj $params -name "description" -type "str" -default "No description."
$enabled = Get-AnsibleParam -obj $params -name "enabled" -type "bool" -default $true
$path = Get-AnsibleParam -obj $params -name "path" -type "str" -default '\'

# Required vars
$name = Get-AnsibleParam -obj $params -name "name" -type "str" -failifempty $true
$state = Get-AnsibleParam -obj $params -name "state" -type "str" -default "present" -validateset "present","absent"

# Vars conditionally required
$present = $state -eq "present"
$executable = Get-AnsibleParam -obj $params -name "executable" -type "str" -aliases "execute" -failifempty $present
$frequency = Get-AnsibleParam -obj $params -name "frequency" -type "str" -validateset "once","daily","weekly" -failifempty $present
$time = Get-AnsibleParam -obj $params -name "time" -type "str" -failifempty $present

$user = Get-AnsibleParam -obj $params -name "user" -default "$env:USERDOMAIN\$env:USERNAME" -type "str"
$password = Get-AnsibleParam -obj $params -name "password" -default $null -type "str"
$runlevel = Get-AnsibleParam -obj $params -name "runlevel" -default "limited" -type "str" -validateset "limited", "highest"
$do_not_store_password = Get-AnsibleParam -obj $params -name "do_not_store_password" -default $false -type "bool"

$weekly = $frequency -eq "weekly"
$days_of_week = Get-AnsibleParam -obj $params -name "days_of_week" -type "str" -failifempty $weekly


try {
    $task = Get-ScheduledTask | Where-Object {$_.TaskName -eq $name -and $_.TaskPath -eq $path}

    # Correlate task state to enable variable, used to calculate if state needs to be changed
    $taskState = if ($task) { $task.State } else { $null }
    if ($taskState -eq "Ready"){
        $taskState = $true
    }
    elseif($taskState -eq "Disabled"){
        $taskState = $false
    }
    else
    {
        $taskState = $null
    }

    $measure = $task | measure
    if ($measure.count -eq 1 ) {
        $exists = $true
    }
    elseif ( ($measure.count -eq 0) -and ($state -eq "absent") ){
        # Nothing to do
        $result.exists = $false
        $result.msg = "Task does not exist"

        Exit-Json $result
    }
    elseif ($measure.count -eq 0){
        $exists = $false
    }
    else {
        # This should never occur
        Fail-Json $result "$($measure.count) scheduled tasks found"
    }

    $result.exists = $exists

    if ($frequency){
        if ($frequency -eq "once") {
            $trigger = New-ScheduledTaskTrigger -Once -At $time
        }
        elseif ($frequency -eq "daily") {
            $trigger = New-ScheduledTaskTrigger -Daily -At $time
        }
        elseif ($frequency -eq "weekly"){
            $trigger = New-ScheduledTaskTrigger -Weekly -At $time -DaysOfWeek $days_of_week
        }
        else {
            Fail-Json $result "frequency must be daily or weekly"
        }
    }

    if ( ($state -eq "absent") -and ($exists) ) {
        Unregister-ScheduledTask -TaskName $name -Confirm:$false -WhatIf:$check_mode
        $result.changed = $true
        $result.msg = "Deleted task $name"

        # Remove task path if it exists
        $pathResults = Invoke-TaskPathCheck -Path $path -Remove -WhatIf:$check_mode

        if ($pathResults.RemovedPath) {
            $result.msg += " and task path $path removed"
        }

        Exit-Json $result
    }
    elseif ( ($state -eq "absent") -and (-not $exists) ) {
        $result.msg = "Task $name does not exist"
        Exit-Json $result
    }

    # Handle RunAs/RunLevel options for the task

    if ($do_not_store_password) {
        # Create a ScheduledTaskPrincipal for the task to run under
        $principal = New-ScheduledTaskPrincipal -UserId $user -LogonType S4U -RunLevel $runlevel -Id Author
        $registerRunOptionParams = @{Principal = $principal}
    }
    else {
        # Specify direct credential and run-level values to add to Register-ScheduledTask
        $registerRunOptionParams = @{
            User = $user
            RunLevel = $runlevel
        }
        if ($password) {
            $registerRunOptionParams.Password = $password
        }
    }

    if ($enabled){
        $settings = New-ScheduledTaskSettingsSet
    }
    else {
        $settings = New-ScheduledTaskSettingsSet -Disable
    }

    if ($arguments) {
        $action = New-ScheduledTaskAction -Execute $executable -Argument $arguments
    }
    else {
        $action = New-ScheduledTaskAction -Execute $executable
    }

    if ( ($state -eq "present") -and (-not $exists) ){
        # Check task path prior to registering
        $pathResults = Invoke-TaskPathCheck -Path $path

        if (-not $check_mode) {
<<<<<<< HEAD
            Register-ScheduledTask -Action $action -Trigger $trigger -TaskName $name -Description $description -TaskPath $path -Settings $settings @registerRunOptionParams
#            $task = Get-ScheduledTask -TaskName $name
=======
            Register-ScheduledTask -Action $action -Trigger $trigger -TaskName $name -Description $description -TaskPath $path -Settings $settings -Principal $principal
>>>>>>> a66bd8f7
        }

        $result.changed = $true
        $result.msg = "Added new task $name"

        if (!$pathResults.PathExists) {
            $result.msg += " and task path $path created"
        }
    }
    elseif( ($state -eq "present") -and ($exists) ) {
<<<<<<< HEAD
        if (($do_not_store_password -and $task.Principal.LogonType -in @("S4U", "ServiceAccount")) -or (!$do_not_store_password -and $task.Principal.LogonType -notin @("S4U", "Password") -and !$password)) {
            $passwordStoreConsistent = $true
        }
        else {
            $passwordStoreConsistent = $false
        }

        if ($task.Description -eq $description -and $task.TaskName -eq $name -and $task.TaskPath -eq $path -and $task.Actions.Execute -eq $executable -and
        $taskState -eq $enabled -and $task.Principal.UserId -eq $user -and $task.Principal.RunLevel -eq $runlevel -and $passwordStoreConsistent) {
=======
        # Check task path prior to registering
        $pathResults = Invoke-TaskPathCheck -Path $path

        if ($task.Description -eq $description -and $task.TaskName -eq $name -and $task.TaskPath -eq $path -and $task.Actions.Execute -eq $executable -and $taskState -eq $enabled -and $task.Principal.UserId -eq $user) {
>>>>>>> a66bd8f7
            # No change in the task
            $result.msg = "No change in task $name"
        }
        else {
            Unregister-ScheduledTask -TaskName $name -Confirm:$false -WhatIf:$check_mode

            if (-not $check_mode) {
<<<<<<< HEAD
                Register-ScheduledTask -Action $action -Trigger $trigger -TaskName $name -Description $description -TaskPath $path -Settings $settings @registerRunOptionParams
=======
                $oldPathResults = Invoke-TaskPathCheck -Path $task.TaskPath -Remove
                Register-ScheduledTask -Action $action -Trigger $trigger -TaskName $name -Description $description -TaskPath $path -Settings $settings -Principal $principal
>>>>>>> a66bd8f7
            }
            $result.changed = $true
            $result.msg = "Updated task $name"

            if (!$pathResults.PathExists) {
                $result.msg += " and task path $path created"
            }
        }
    }

    Exit-Json $result
}
catch
{
  Fail-Json $result $_.Exception.Message
}<|MERGE_RESOLUTION|>--- conflicted
+++ resolved
@@ -204,12 +204,7 @@
         $pathResults = Invoke-TaskPathCheck -Path $path
 
         if (-not $check_mode) {
-<<<<<<< HEAD
             Register-ScheduledTask -Action $action -Trigger $trigger -TaskName $name -Description $description -TaskPath $path -Settings $settings @registerRunOptionParams
-#            $task = Get-ScheduledTask -TaskName $name
-=======
-            Register-ScheduledTask -Action $action -Trigger $trigger -TaskName $name -Description $description -TaskPath $path -Settings $settings -Principal $principal
->>>>>>> a66bd8f7
         }
 
         $result.changed = $true
@@ -220,22 +215,18 @@
         }
     }
     elseif( ($state -eq "present") -and ($exists) ) {
-<<<<<<< HEAD
+        # Check task path prior to registering
+        $pathResults = Invoke-TaskPathCheck -Path $path
+        
         if (($do_not_store_password -and $task.Principal.LogonType -in @("S4U", "ServiceAccount")) -or (!$do_not_store_password -and $task.Principal.LogonType -notin @("S4U", "Password") -and !$password)) {
             $passwordStoreConsistent = $true
         }
         else {
             $passwordStoreConsistent = $false
         }
-
+        
         if ($task.Description -eq $description -and $task.TaskName -eq $name -and $task.TaskPath -eq $path -and $task.Actions.Execute -eq $executable -and
         $taskState -eq $enabled -and $task.Principal.UserId -eq $user -and $task.Principal.RunLevel -eq $runlevel -and $passwordStoreConsistent) {
-=======
-        # Check task path prior to registering
-        $pathResults = Invoke-TaskPathCheck -Path $path
-
-        if ($task.Description -eq $description -and $task.TaskName -eq $name -and $task.TaskPath -eq $path -and $task.Actions.Execute -eq $executable -and $taskState -eq $enabled -and $task.Principal.UserId -eq $user) {
->>>>>>> a66bd8f7
             # No change in the task
             $result.msg = "No change in task $name"
         }
@@ -243,12 +234,8 @@
             Unregister-ScheduledTask -TaskName $name -Confirm:$false -WhatIf:$check_mode
 
             if (-not $check_mode) {
-<<<<<<< HEAD
+                $oldPathResults = Invoke-TaskPathCheck -Path $task.TaskPath -Remove
                 Register-ScheduledTask -Action $action -Trigger $trigger -TaskName $name -Description $description -TaskPath $path -Settings $settings @registerRunOptionParams
-=======
-                $oldPathResults = Invoke-TaskPathCheck -Path $task.TaskPath -Remove
-                Register-ScheduledTask -Action $action -Trigger $trigger -TaskName $name -Description $description -TaskPath $path -Settings $settings -Principal $principal
->>>>>>> a66bd8f7
             }
             $result.changed = $true
             $result.msg = "Updated task $name"
